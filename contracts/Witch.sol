--- conflicted
+++ resolved
@@ -63,14 +63,10 @@
     }
 
     /// @dev Put an undercollateralized vault up for liquidation.
-<<<<<<< HEAD
-    function auction(bytes12 vaultId) public {
-        require (auctions[vaultId].start == 0, "Vault already under auction");
-=======
-    function grab(bytes12 vaultId)
+    function auction(bytes12 vaultId)
         external
     {
->>>>>>> 386c62bd
+        require (auctions[vaultId].start == 0, "Vault already under auction");
         DataTypes.Vault memory vault = cauldron.vaults(vaultId);
         auctions[vaultId] = Auction({
             owner: vault.owner,
@@ -80,16 +76,10 @@
         emit Auctioned(vaultId, block.timestamp.u32());
     }
 
-<<<<<<< HEAD
     /// @dev Pay `base` of the debt in a vault in liquidation, getting at least `min` collateral.
     function buy(bytes12 vaultId, uint128 base, uint128 min)
-        public
+        external
         returns (uint256 ink)
-=======
-    /// @dev Buy an amount of collateral off a vault in liquidation, paying at most `max` underlying.
-    function buy(bytes12 vaultId, uint128 art, uint128 min)
-        external
->>>>>>> 386c62bd
     {
         DataTypes.Balances memory balances_ = cauldron.balances(vaultId);
         DataTypes.Vault memory vault_ = cauldron.vaults(vaultId);
