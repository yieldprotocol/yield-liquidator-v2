--- conflicted
+++ resolved
@@ -59,12 +59,11 @@
      * @notice Retrieve the value of the amount at the latest oracle price.
      * @return value
      */
-<<<<<<< HEAD
-    function peek(bytes32 base, bytes32 quote, uint256 amount) public virtual override view returns (uint256 value, uint256 updateTime) {
-        address source = sources[base.b6()][quote.b6()];
+    function _peek(bytes6 base, bytes6 quote, uint256 amount) public virtual view returns (uint256 value, uint256 updateTime) {
+        address source = sources[base][quote];
         SourceData memory sourceData;
         if (source == address(0)) {
-            source = sources[quote.b6()][base.b6()];
+            source = sources[quote][base];
             require(source != address(0), "Source not set for base and quote");
             sourceData = sourcesData[source];
             sourceData.baseToken = sourcesData[source].quoteToken;
@@ -74,12 +73,6 @@
             sourceData.baseToken = sourcesData[source].baseToken;
             sourceData.quoteToken = sourcesData[source].quoteToken;
         }
-=======
-    function _peek(bytes6 base, bytes6 quote, uint256 amount) public virtual view returns (uint256 value, uint256 updateTime) {
-        address source = sources[base][quote];
-        require (source != address(0), "Source not found");
-        SourceData memory sourceData = sourcesData[sources[base][quote]];
->>>>>>> 15c2a165
         value = UniswapV3OracleLibraryMock.consult(sourceData.factory, sourceData.baseToken, sourceData.quoteToken, sourceData.fee, amount, secondsAgo);
         updateTime = block.timestamp - secondsAgo;
     }
