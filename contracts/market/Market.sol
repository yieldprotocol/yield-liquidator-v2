// SPDX-License-Identifier: GPL-3.0-or-later
pragma solidity ^0.6.10;

import "@openzeppelin/contracts/token/ERC20/ERC20.sol";
import "@openzeppelin/contracts/token/ERC20/IERC20.sol";
import "./YieldMath.sol";
import "../helpers/Delegable.sol";
import "../interfaces/IPot.sol";
import "../interfaces/IYDai.sol";
import "../interfaces/IMarket.sol";
// import "@nomiclabs/buidler/console.sol";


/// @dev The Market contract exchanges Dai for yDai at a price defined by a specific formula.
contract Market is IMarket, ERC20, Delegable {

    int128 constant public k = int128(uint256((1 << 64)) / 126144000); // 1 / Seconds in 4 years, in 64.64
    int128 constant public g = int128(uint256((999 << 64)) / 1000); // All constants are `ufixed`, to divide them they must be converted to uint256
    uint128 immutable public maturity;

    IERC20 public dai;
    IYDai public yDai;

    // TODO: Choose liquidity token name
    constructor(address dai_, address yDai_) public ERC20("Name", "Symbol") Delegable() {
        dai = IERC20(dai_);
        yDai = IYDai(yDai_);

        maturity = toUint128(yDai.maturity());
    }

    /// @dev Trading can only be done before maturity
    modifier beforeMaturity() {
        require(
            now < maturity,
            "Market: Too late"
        );
        _;
    }

    /// @dev Overflow-protected addition, from OpenZeppelin
    function add(uint128 a, uint128 b)
        internal pure returns (uint128)
    {
        uint128 c = a + b;
        require(c >= a, "Market: Dai reserves too high");

        return c;
    }

    /// @dev Overflow-protected substraction, from OpenZeppelin
    function sub(uint128 a, uint128 b) internal pure returns (uint128) {
        require(b <= a, "Market: yDai reserves too low");
        uint128 c = a - b;

        return c;
    }

    /// @dev Safe casting from uint256 to uint128
    function toUint128(uint256 x) internal pure returns(uint128) {
        require(
            x <= 340282366920938463463374607431768211455,
            "Market: Cast overflow"
        );
        return uint128(x);
    }

    /// @dev Mint initial liquidity tokens
    function init(uint128 daiIn, uint128 yDaiIn)
        external
        beforeMaturity
    {
        require(
            totalSupply() == 0,
            "Market: Already initialized"
        );

<<<<<<< HEAD
        require(dai.transferFrom(msg.sender, address(this), daiIn));
        require(yDai.transferFrom(msg.sender, address(this), yDaiIn));
=======
        dai.transferFrom(msg.sender, address(this), daiIn);
        yDai.transferFrom(msg.sender, address(this), yDaiIn);
        // TODO: Allow the below to be replaced by the approach in PR184
        uint128 initialSupply = YieldMath.initialReservesValue(
            daiIn,
            yDaiIn,
            toUint128(maturity - now), // This can't be called after maturity
            k
        );
>>>>>>> 294ccbe9
        _mint(msg.sender, initialSupply);
    }

    /// @dev Mint liquidity tokens in exchange for adding dai and yDai
    /// The parameter passed is the amount of `dai` being invested, an appropriate amount of `yDai` to be invested alongside will be calculated and taken by this function from the caller.
    function mint(uint256 daiOffered)
        external
    {
        uint256 supply = totalSupply();
        uint256 daiReserves = dai.balanceOf(address(this));
        uint256 yDaiReserves = yDai.balanceOf(address(this));
        uint256 tokensMinted = supply.mul(daiOffered).div(daiReserves);
        uint256 yDaiRequired = yDaiReserves.mul(tokensMinted).div(supply);

        require(dai.transferFrom(msg.sender, address(this), daiOffered));
        require(yDai.transferFrom(msg.sender, address(this), yDaiRequired));
        _mint(msg.sender, tokensMinted);
    }

    /// @dev Burn liquidity tokens in exchange for dai and yDai
    function burn(uint256 tokensBurned)
        external
    {
        uint256 supply = totalSupply();
        uint256 daiReserves = dai.balanceOf(address(this));
        uint256 yDaiReserves = yDai.balanceOf(address(this));
        uint256 daiReturned = tokensBurned.mul(daiReserves).div(supply);
        uint256 yDaiReturned = tokensBurned.mul(yDaiReserves).div(supply);

        _burn(msg.sender, tokensBurned);
        require(dai.transfer(msg.sender, daiReturned));
        require(yDai.transfer(msg.sender, yDaiReturned));
    }

    /// @dev Sell Dai for yDai
    /// @param from Wallet providing the dai being sold. Must have approved the operator with `market.addDelegate(operator)`.
    /// @param to Wallet receiving the yDai being bought
    /// @param daiIn Amount of dai being sold that will be taken from the user's wallet
    /// @return Amount of yDai that will be deposited on `to` wallet
    function sellDai(address from, address to, uint128 daiIn)
        external override
        onlyHolderOrDelegate(from, "Market: Only Holder Or Delegate")
        returns(uint128)
    {
        uint128 yDaiOut = sellDaiPreview(daiIn);

        require(dai.transferFrom(from, address(this), daiIn));
        require(yDai.transfer(to, yDaiOut));

        return yDaiOut;
    }

    /// @dev Returns how much yDai would be obtained by selling `daiIn` dai
    function sellDaiPreview(uint128 daiIn)
        public view
        beforeMaturity
        returns(uint128)
    {
        uint128 daiReserves = toUint128(dai.balanceOf(address(this)));
        uint128 yDaiReserves = toUint128(yDai.balanceOf(address(this)));

        uint128 yDaiOut = YieldMath.yDaiOutForDaiIn(
            daiReserves,
            yDaiReserves,
            daiIn,
            toUint128(maturity - now), // This can't be called after maturity
            k,
            g
        );

        require(
            sub(yDaiReserves, yDaiOut) >= add(daiReserves, daiIn),
            "Market: yDai reserves too low"
        );

        return yDaiOut;
    }

    /// @dev Buy Dai for yDai
    /// @param from Wallet providing the yDai being sold. Must have approved the operator with `market.addDelegate(operator)`.
    /// @param to Wallet receiving the dai being bought
    /// @param daiOut Amount of dai being bought that will be deposited in `to` wallet
    /// @return Amount of yDai that will be taken from `from` wallet
    function buyDai(address from, address to, uint128 daiOut)
        external override
        onlyHolderOrDelegate(from, "Market: Only Holder Or Delegate")
        returns(uint128)
    {
        uint128 yDaiIn = buyDaiPreview(daiOut);

        require(yDai.transferFrom(from, address(this), yDaiIn));
        require(dai.transfer(to, daiOut));

        return yDaiIn;
    }

    /// @dev Returns how much yDai would be required to buy `daiOut` dai
    function buyDaiPreview(uint128 daiOut)
        public view
        beforeMaturity
        returns(uint128)
    {
        return YieldMath.yDaiInForDaiOut(
            toUint128(dai.balanceOf(address(this))),
            toUint128(yDai.balanceOf(address(this))),
            daiOut,
            toUint128(maturity - now), // This can't be called after maturity
            k,
            g
        );
    }

    /// @dev Sell yDai for Dai
    /// @param from Wallet providing the yDai being sold. Must have approved the operator with `market.addDelegate(operator)`.
    /// @param to Wallet receiving the dai being bought
    /// @param yDaiIn Amount of yDai being sold that will be taken from the user's wallet
    /// @return Amount of dai that will be deposited on `to` wallet
    function sellYDai(address from, address to, uint128 yDaiIn)
        external override
        onlyHolderOrDelegate(from, "Market: Only Holder Or Delegate")
        returns(uint128)
    {
        uint128 daiOut = sellYDaiPreview(yDaiIn);

        require(yDai.transferFrom(from, address(this), yDaiIn));
        require(dai.transfer(to, daiOut));

        return daiOut;
    }

    /// @dev Returns how much dai would be obtained by selling `yDaiIn` yDai
    function sellYDaiPreview(uint128 yDaiIn)
        public view
        beforeMaturity
        returns(uint128)
    {
        return YieldMath.daiOutForYDaiIn(
            toUint128(dai.balanceOf(address(this))),
            toUint128(yDai.balanceOf(address(this))),
            yDaiIn,
            toUint128(maturity - now), // This can't be called after maturity
            k,
            g
        );
    }

    /// @dev Buy yDai for dai
    /// @param from Wallet providing the dai being sold. Must have approved the operator with `market.addDelegate(operator)`.
    /// @param to Wallet receiving the yDai being bought
    /// @param yDaiOut Amount of yDai being bought that will be deposited in `to` wallet
    /// @return Amount of dai that will be taken from `from` wallet
    function buyYDai(address from, address to, uint128 yDaiOut)
        external override
        onlyHolderOrDelegate(from, "Market: Only Holder Or Delegate")
        returns(uint128)
    {
        uint128 daiIn = buyYDaiPreview(yDaiOut);

        require(dai.transferFrom(from, address(this), daiIn));
        require(yDai.transfer(to, yDaiOut));

        return daiIn;
    }


    /// @dev Returns how much dai would be required to buy `yDaiOut` yDai
    function buyYDaiPreview(uint128 yDaiOut)
        public view
        beforeMaturity
        returns(uint128)
    {
        uint128 daiReserves = toUint128(dai.balanceOf(address(this)));
        uint128 yDaiReserves = toUint128(yDai.balanceOf(address(this)));

        uint128 daiIn = YieldMath.daiInForYDaiOut(
            daiReserves,
            yDaiReserves,
            yDaiOut,
            toUint128(maturity - now), // This can't be called after maturity
            k,
            g
        );

        require(
            sub(yDaiReserves, yDaiOut) >= add(daiReserves, daiIn),
            "Market: yDai reserves too low"
        );

        return daiIn;
    }
}<|MERGE_RESOLUTION|>--- conflicted
+++ resolved
@@ -75,10 +75,6 @@
             "Market: Already initialized"
         );
 
-<<<<<<< HEAD
-        require(dai.transferFrom(msg.sender, address(this), daiIn));
-        require(yDai.transferFrom(msg.sender, address(this), yDaiIn));
-=======
         dai.transferFrom(msg.sender, address(this), daiIn);
         yDai.transferFrom(msg.sender, address(this), yDaiIn);
         // TODO: Allow the below to be replaced by the approach in PR184
@@ -88,7 +84,6 @@
             toUint128(maturity - now), // This can't be called after maturity
             k
         );
->>>>>>> 294ccbe9
         _mint(msg.sender, initialSupply);
     }
 
