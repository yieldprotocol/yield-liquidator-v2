// SPDX-License-Identifier: GPL-3.0-or-later
pragma solidity ^0.6.10;

import "@openzeppelin/contracts/token/ERC20/ERC20.sol";
import "@openzeppelin/contracts/token/ERC20/IERC20.sol";
import "./YieldMath.sol";
import "../helpers/Delegable.sol";
import "../interfaces/IPot.sol";
import "../interfaces/IYDai.sol";
import "../interfaces/IMarket.sol";
// import "@nomiclabs/buidler/console.sol";


/// @dev The Market contract exchanges Dai for yDai at a price defined by a specific formula.
contract Market is IMarket, ERC20, Delegable {

    event Trade(uint256 maturity, address indexed from, address indexed to, int256 daiTokens, int256 yDaiTokens);
    event Liquidity(uint256 maturity, address indexed from, address indexed to, int256 daiTokens, int256 yDaiTokens, int256 poolTokens);

    int128 constant public k = int128(uint256((1 << 64)) / 126144000); // 1 / Seconds in 4 years, in 64.64
    int128 constant public g = int128(uint256((999 << 64)) / 1000); // All constants are `ufixed`, to divide them they must be converted to uint256
    uint128 immutable public maturity;

    IERC20 public dai;
    IYDai public yDai;

    // TODO: Choose liquidity token name
    constructor(address dai_, address yDai_) public ERC20("Name", "Symbol") Delegable() {
        dai = IERC20(dai_);
        yDai = IYDai(yDai_);

        maturity = toUint128(yDai.maturity());
    }

    /// @dev Trading can only be done before maturity
    modifier beforeMaturity() {
        require(
            now < maturity,
            "Market: Too late"
        );
        _;
    }

    /// @dev Overflow-protected addition, from OpenZeppelin
    function add(uint128 a, uint128 b)
        internal pure returns (uint128)
    {
        uint128 c = a + b;
        require(c >= a, "Market: Dai reserves too high");

        return c;
    }

    /// @dev Overflow-protected substraction, from OpenZeppelin
    function sub(uint128 a, uint128 b) internal pure returns (uint128) {
        require(b <= a, "Market: yDai reserves too low");
        uint128 c = a - b;

        return c;
    }

    /// @dev Safe casting from uint256 to uint128
    function toUint128(uint256 x) internal pure returns(uint128) {
        require(
            x <= 340282366920938463463374607431768211455,
            "Market: Cast overflow"
        );
        return uint128(x);
    }

    /// @dev Safe casting from uint256 to int256
    function toInt256(uint256 x) internal pure returns(int256) {
        require(
            x <= 57896044618658097711785492504343953926634992332820282019728792003956564819967,
            "Market: Cast overflow"
        );
        return int256(x);
    }

    /// @dev Mint initial liquidity tokens
    function init(uint128 daiIn, uint128 yDaiIn)
        external
        beforeMaturity
    {
        require(
            totalSupply() == 0,
            "Market: Already initialized"
        );

        dai.transferFrom(msg.sender, address(this), daiIn);
        yDai.transferFrom(msg.sender, address(this), yDaiIn);
        // TODO: Allow the below to be replaced by the approach in PR184
        uint128 initialSupply = YieldMath.initialReservesValue(
            daiIn,
            yDaiIn,
            toUint128(maturity - now), // This can't be called after maturity
            k
        );
        _mint(msg.sender, initialSupply);
        emit Liquidity(maturity, msg.sender, msg.sender, -toInt256(daiIn), -toInt256(yDaiIn), toInt256(initialSupply));
    }

    /// @dev Mint liquidity tokens in exchange for adding dai and yDai
    /// The parameter passed is the amount of `dai` being invested, an appropriate amount of `yDai` to be invested alongside will be calculated and taken by this function from the caller.
    function mint(uint256 daiOffered)
        external
    {
        uint256 supply = totalSupply();
        uint256 daiReserves = dai.balanceOf(address(this));
        uint256 yDaiReserves = yDai.balanceOf(address(this));
        uint256 tokensMinted = supply.mul(daiOffered).div(daiReserves);
        uint256 yDaiRequired = yDaiReserves.mul(tokensMinted).div(supply);

        require(dai.transferFrom(msg.sender, address(this), daiOffered));
        require(yDai.transferFrom(msg.sender, address(this), yDaiRequired));
        _mint(msg.sender, tokensMinted);
        emit Liquidity(maturity, msg.sender, msg.sender, -toInt256(daiOffered), -toInt256(yDaiRequired), toInt256(tokensMinted));
    }

    /// @dev Burn liquidity tokens in exchange for dai and yDai
    function burn(uint256 tokensBurned)
        external
    {
        uint256 supply = totalSupply();
        uint256 daiReserves = dai.balanceOf(address(this));
        uint256 yDaiReserves = yDai.balanceOf(address(this));
        uint256 daiReturned = tokensBurned.mul(daiReserves).div(supply);
        uint256 yDaiReturned = tokensBurned.mul(yDaiReserves).div(supply);

        _burn(msg.sender, tokensBurned);
<<<<<<< HEAD
        require(dai.transfer(msg.sender, daiReturned));
        require(yDai.transfer(msg.sender, yDaiReturned));
=======
        dai.transfer(msg.sender, daiReturned);
        yDai.transfer(msg.sender, yDaiReturned);
        emit Liquidity(maturity, msg.sender, msg.sender, toInt256(daiReturned), toInt256(yDaiReturned), -toInt256(tokensBurned));
>>>>>>> a3743255
    }

    /// @dev Sell Dai for yDai
    /// @param from Wallet providing the dai being sold. Must have approved the operator with `market.addDelegate(operator)`.
    /// @param to Wallet receiving the yDai being bought
    /// @param daiIn Amount of dai being sold that will be taken from the user's wallet
    /// @return Amount of yDai that will be deposited on `to` wallet
    function sellDai(address from, address to, uint128 daiIn)
        external override
        onlyHolderOrDelegate(from, "Market: Only Holder Or Delegate")
        returns(uint128)
    {
        uint128 yDaiOut = sellDaiPreview(daiIn);

<<<<<<< HEAD
        require(dai.transferFrom(from, address(this), daiIn));
        require(yDai.transfer(to, yDaiOut));
=======
        dai.transferFrom(from, address(this), daiIn);
        yDai.transfer(to, yDaiOut);
        emit Trade(maturity, from, to, -toInt256(daiIn), toInt256(yDaiOut));
>>>>>>> a3743255

        return yDaiOut;
    }

    /// @dev Returns how much yDai would be obtained by selling `daiIn` dai
    function sellDaiPreview(uint128 daiIn)
        public view
        beforeMaturity
        returns(uint128)
    {
        uint128 daiReserves = toUint128(dai.balanceOf(address(this)));
        uint128 yDaiReserves = toUint128(yDai.balanceOf(address(this)));

        uint128 yDaiOut = YieldMath.yDaiOutForDaiIn(
            daiReserves,
            yDaiReserves,
            daiIn,
            toUint128(maturity - now), // This can't be called after maturity
            k,
            g
        );

        require(
            sub(yDaiReserves, yDaiOut) >= add(daiReserves, daiIn),
            "Market: yDai reserves too low"
        );

        return yDaiOut;
    }

    /// @dev Buy Dai for yDai
    /// @param from Wallet providing the yDai being sold. Must have approved the operator with `market.addDelegate(operator)`.
    /// @param to Wallet receiving the dai being bought
    /// @param daiOut Amount of dai being bought that will be deposited in `to` wallet
    /// @return Amount of yDai that will be taken from `from` wallet
    function buyDai(address from, address to, uint128 daiOut)
        external override
        onlyHolderOrDelegate(from, "Market: Only Holder Or Delegate")
        returns(uint128)
    {
        uint128 yDaiIn = buyDaiPreview(daiOut);

<<<<<<< HEAD
        require(yDai.transferFrom(from, address(this), yDaiIn));
        require(dai.transfer(to, daiOut));
=======
        yDai.transferFrom(from, address(this), yDaiIn);
        dai.transfer(to, daiOut);
        emit Trade(maturity, from, to, toInt256(daiOut), -toInt256(yDaiIn));
>>>>>>> a3743255

        return yDaiIn;
    }

    /// @dev Returns how much yDai would be required to buy `daiOut` dai
    function buyDaiPreview(uint128 daiOut)
        public view
        beforeMaturity
        returns(uint128)
    {
        return YieldMath.yDaiInForDaiOut(
            toUint128(dai.balanceOf(address(this))),
            toUint128(yDai.balanceOf(address(this))),
            daiOut,
            toUint128(maturity - now), // This can't be called after maturity
            k,
            g
        );
    }

    /// @dev Sell yDai for Dai
    /// @param from Wallet providing the yDai being sold. Must have approved the operator with `market.addDelegate(operator)`.
    /// @param to Wallet receiving the dai being bought
    /// @param yDaiIn Amount of yDai being sold that will be taken from the user's wallet
    /// @return Amount of dai that will be deposited on `to` wallet
    function sellYDai(address from, address to, uint128 yDaiIn)
        external override
        onlyHolderOrDelegate(from, "Market: Only Holder Or Delegate")
        returns(uint128)
    {
        uint128 daiOut = sellYDaiPreview(yDaiIn);

<<<<<<< HEAD
        require(yDai.transferFrom(from, address(this), yDaiIn));
        require(dai.transfer(to, daiOut));
=======
        yDai.transferFrom(from, address(this), yDaiIn);
        dai.transfer(to, daiOut);
        emit Trade(maturity, from, to, toInt256(daiOut), -toInt256(yDaiIn));
>>>>>>> a3743255

        return daiOut;
    }

    /// @dev Returns how much dai would be obtained by selling `yDaiIn` yDai
    function sellYDaiPreview(uint128 yDaiIn)
        public view
        beforeMaturity
        returns(uint128)
    {
        return YieldMath.daiOutForYDaiIn(
            toUint128(dai.balanceOf(address(this))),
            toUint128(yDai.balanceOf(address(this))),
            yDaiIn,
            toUint128(maturity - now), // This can't be called after maturity
            k,
            g
        );
    }

    /// @dev Buy yDai for dai
    /// @param from Wallet providing the dai being sold. Must have approved the operator with `market.addDelegate(operator)`.
    /// @param to Wallet receiving the yDai being bought
    /// @param yDaiOut Amount of yDai being bought that will be deposited in `to` wallet
    /// @return Amount of dai that will be taken from `from` wallet
    function buyYDai(address from, address to, uint128 yDaiOut)
        external override
        onlyHolderOrDelegate(from, "Market: Only Holder Or Delegate")
        returns(uint128)
    {
        uint128 daiIn = buyYDaiPreview(yDaiOut);

<<<<<<< HEAD
        require(dai.transferFrom(from, address(this), daiIn));
        require(yDai.transfer(to, yDaiOut));
=======
        dai.transferFrom(from, address(this), daiIn);
        yDai.transfer(to, yDaiOut);
        emit Trade(maturity, from, to, -toInt256(daiIn), toInt256(yDaiOut));
>>>>>>> a3743255

        return daiIn;
    }


    /// @dev Returns how much dai would be required to buy `yDaiOut` yDai
    function buyYDaiPreview(uint128 yDaiOut)
        public view
        beforeMaturity
        returns(uint128)
    {
        uint128 daiReserves = toUint128(dai.balanceOf(address(this)));
        uint128 yDaiReserves = toUint128(yDai.balanceOf(address(this)));

        uint128 daiIn = YieldMath.daiInForYDaiOut(
            daiReserves,
            yDaiReserves,
            yDaiOut,
            toUint128(maturity - now), // This can't be called after maturity
            k,
            g
        );

        require(
            sub(yDaiReserves, yDaiOut) >= add(daiReserves, daiIn),
            "Market: yDai reserves too low"
        );

        return daiIn;
    }
}<|MERGE_RESOLUTION|>--- conflicted
+++ resolved
@@ -128,14 +128,9 @@
         uint256 yDaiReturned = tokensBurned.mul(yDaiReserves).div(supply);
 
         _burn(msg.sender, tokensBurned);
-<<<<<<< HEAD
-        require(dai.transfer(msg.sender, daiReturned));
-        require(yDai.transfer(msg.sender, yDaiReturned));
-=======
         dai.transfer(msg.sender, daiReturned);
         yDai.transfer(msg.sender, yDaiReturned);
         emit Liquidity(maturity, msg.sender, msg.sender, toInt256(daiReturned), toInt256(yDaiReturned), -toInt256(tokensBurned));
->>>>>>> a3743255
     }
 
     /// @dev Sell Dai for yDai
@@ -150,14 +145,9 @@
     {
         uint128 yDaiOut = sellDaiPreview(daiIn);
 
-<<<<<<< HEAD
-        require(dai.transferFrom(from, address(this), daiIn));
-        require(yDai.transfer(to, yDaiOut));
-=======
         dai.transferFrom(from, address(this), daiIn);
         yDai.transfer(to, yDaiOut);
         emit Trade(maturity, from, to, -toInt256(daiIn), toInt256(yDaiOut));
->>>>>>> a3743255
 
         return yDaiOut;
     }
@@ -200,14 +190,9 @@
     {
         uint128 yDaiIn = buyDaiPreview(daiOut);
 
-<<<<<<< HEAD
-        require(yDai.transferFrom(from, address(this), yDaiIn));
-        require(dai.transfer(to, daiOut));
-=======
         yDai.transferFrom(from, address(this), yDaiIn);
         dai.transfer(to, daiOut);
         emit Trade(maturity, from, to, toInt256(daiOut), -toInt256(yDaiIn));
->>>>>>> a3743255
 
         return yDaiIn;
     }
@@ -240,14 +225,9 @@
     {
         uint128 daiOut = sellYDaiPreview(yDaiIn);
 
-<<<<<<< HEAD
-        require(yDai.transferFrom(from, address(this), yDaiIn));
-        require(dai.transfer(to, daiOut));
-=======
         yDai.transferFrom(from, address(this), yDaiIn);
         dai.transfer(to, daiOut);
         emit Trade(maturity, from, to, toInt256(daiOut), -toInt256(yDaiIn));
->>>>>>> a3743255
 
         return daiOut;
     }
@@ -280,14 +260,9 @@
     {
         uint128 daiIn = buyYDaiPreview(yDaiOut);
 
-<<<<<<< HEAD
-        require(dai.transferFrom(from, address(this), daiIn));
-        require(yDai.transfer(to, yDaiOut));
-=======
         dai.transferFrom(from, address(this), daiIn);
         yDai.transfer(to, yDaiOut);
         emit Trade(maturity, from, to, -toInt256(daiIn), toInt256(yDaiOut));
->>>>>>> a3743255
 
         return daiIn;
     }
