--- conflicted
+++ resolved
@@ -12,11 +12,7 @@
 import "./interfaces/ITreasury.sol";
 import "./interfaces/IYDai.sol";
 import "./Constants.sol";
-<<<<<<< HEAD
-import "@nomiclabs/buidler/console.sol";
-=======
 import "./UserProxy.sol";
->>>>>>> 645da441
 
 
 /// @dev A dealer takes collateral and issues yDai. There is one Dealer per series.
