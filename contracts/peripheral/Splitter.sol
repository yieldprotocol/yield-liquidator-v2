--- conflicted
+++ resolved
@@ -48,13 +48,8 @@
         wethJoin = IGemJoin(wethJoin_);
         daiJoin = IDaiJoin(daiJoin_);
         chai = IChai(chai_);
-<<<<<<< HEAD
         yDai = IYDai(yDai_);
-        dealer = IDealer(dealer_);
-=======
-        yDai = IYDai(chai_);
-        controller = IController(yDai_);
->>>>>>> 04472dbb
+        controller = IController(controller_);
         market = IMarket(market_);
 
         vat.hope(daiJoin_);
@@ -123,14 +118,8 @@
         // Pay the Yield debt
         controller.repayYDai(WETH, yDai.maturity(), user, user, yDaiAmount); // repayYDai wil only take what is needed
         // Withdraw the collateral from Yield
-<<<<<<< HEAD
         // TODO: dealer.addProxy(splitter.address, { from: user });
-        dealer.withdraw(WETH, user, address(this), wethAmount);
-=======
-        uint256 wethAmount = controller.posted(WETH, user);
-        // TODO: controller.addProxy(splitter.address, { from: user });
         controller.withdraw(WETH, user, address(this), wethAmount);
->>>>>>> 04472dbb
         // Post the collateral to Maker
         // TODO: wethJoin.hope(splitter.address, { from: user });
         wethJoin.join(user, wethAmount);
