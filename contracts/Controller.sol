// SPDX-License-Identifier: GPL-3.0-or-later
pragma solidity ^0.6.10;

import "@openzeppelin/contracts/math/Math.sol";
import "@openzeppelin/contracts/math/SafeMath.sol";
import "./interfaces/IVat.sol";
import "./interfaces/IPot.sol";
import "./interfaces/ITreasury.sol";
import "./interfaces/IController.sol";
import "./interfaces/IYDai.sol";
import "./helpers/Delegable.sol";
import "./helpers/DecimalMath.sol";
import "./helpers/Orchestrated.sol";
import "@nomiclabs/buidler/console.sol";

/**
 * @dev The Controller manages collateral and debt levels for all users, and it is a major user entry point for the Yield protocol.
 * Controller keeps track of a number of yDai contracts.
 * Controller allows users to post and withdraw Chai and Weth collateral.
 * Any transactions resulting in a user weth collateral below dust are reverted.
 * Controller allows users to borrow yDai against their Chai and Weth collateral.
 * Controller allows users to repay their yDai debt with yDai or with Dai.
 * Controller integrates with yDai contracts for minting yDai on borrowing, and burning yDai on repaying debt with yDai.
 * Controller relies on Treasury for all other asset transfers.
 * Controller allows orchestrated contracts to erase any amount of debt or collateral for an user. This is to be used during liquidations or during unwind.
 * Users can delegate the control of their accounts in Controllers to any address.
 */
contract Controller is IController, Orchestrated(), Delegable(), DecimalMath {
    using SafeMath for uint256;

    event Posted(bytes32 indexed collateral, address indexed user, int256 amount);
    event Borrowed(bytes32 indexed collateral, uint256 indexed maturity, address indexed user, int256 amount);

    bytes32 public constant CHAI = "CHAI";
    bytes32 public constant WETH = "ETH-A";
    uint256 public constant DUST = 50000000000000000; // 0.05 ETH

    IVat internal _vat;
    IPot internal _pot;
    ITreasury internal _treasury;

    mapping(uint256 => IYDai) public override series;                 // YDai series, indexed by maturity
<<<<<<< HEAD
    uint256[] public override seriesIterator;                         // We need to know all the series
=======
    uint256[] public seriesIterator;                                  // We need to know all the series
>>>>>>> eab30072

    mapping(bytes32 => mapping(address => uint256)) public override posted;                        // Collateral posted by each user
    mapping(bytes32 => mapping(uint256 => mapping(address => uint256))) public override debtYDai;  // Debt owed by each user, by series

    uint256 public override totalChaiPosted;                                         // Sum of Chai posted by all users. Needed for skimming profits
    mapping(bytes32 => mapping(uint256 => uint256)) public override totalDebtYDai;  // Sum of debt owed by all users, by series

    bool public live = true;

    constructor (
        address vat_,
        address pot_,
        address treasury_
    ) public {
        _vat = IVat(vat_);
        _pot = IPot(pot_);
        _treasury = ITreasury(treasury_);
    }

    modifier onlyLive() {
        require(live == true, "Controller: Not available during unwind");
        _;
    }

    /// @dev Only valid collateral types are Weth and Chai.
    modifier validCollateral(bytes32 collateral) {
        require(
            collateral == WETH || collateral == CHAI,
            "Controller: Unrecognized collateral"
        );
        _;
    }

    /// @dev Only series added through `addSeries` are valid.
    modifier validSeries(uint256 maturity) {
        require(
            containsSeries(maturity),
            "Controller: Unrecognized series"
        );
        _;
    }

    /// @dev Return the total number of series registered
    function totalSeries() public view override returns (uint256) {
        return seriesIterator.length;
    }

    /// @dev Returns if a series has been added to the Controller, for a given series identified by maturity
    function containsSeries(uint256 maturity) public view override returns (bool) {
        return address(series[maturity]) != address(0);
    }

    /// @dev Adds an yDai series to this Controller
    function addSeries(address yDaiContract) public onlyOwner {
        uint256 maturity = IYDai(yDaiContract).maturity();
        require(
            !containsSeries(maturity),
            "Controller: Series already added"
        );
        series[maturity] = IYDai(yDaiContract);
        seriesIterator.push(maturity);
    }

    /// @dev Disables post, withdraw, borrow and repay. To be called only when Treasury shuts down.
    function shutdown() public override {
        require(
            _treasury.live() == false,
            "Controller: Treasury is live"
        );
        live = false;
    }

    /// @dev Returns the dai equivalent of an yDai amount, for a given series identified by maturity
    function inDai(bytes32 collateral, uint256 maturity, uint256 yDaiAmount) public returns (uint256) {
        if (series[maturity].isMature()){
            if (collateral == WETH){
                return muld(yDaiAmount, series[maturity].rateGrowth());
            } else if (collateral == CHAI) {
                return muld(yDaiAmount, series[maturity].chiGrowth());
            } else {
                revert("Controller: Unsupported collateral");
            }
        } else {
            return yDaiAmount;
        }
    }

    /// @dev Returns the yDai equivalent of a dai amount, for a given series identified by maturity
    function inYDai(bytes32 collateral, uint256 maturity, uint256 daiAmount) public returns (uint256) {
        if (series[maturity].isMature()){
            if (collateral == WETH){
                return divd(daiAmount, series[maturity].rateGrowth());
            } else if (collateral == CHAI) {
                return divd(daiAmount, series[maturity].chiGrowth());
            } else {
                revert("Controller: Unsupported collateral");
            }
        } else {
            return daiAmount;
        }
    }

    /// @dev Return debt in dai of an user, for a given collateral and series identified by maturity
    //
    //                        rate_now
    // debt_now = debt_mat * ----------
    //                        rate_mat
    //
    function debtDai(bytes32 collateral, uint256 maturity, address user) public returns (uint256) {
        return inDai(collateral, maturity, debtYDai[collateral][maturity][user]);
    }

    /// @dev Returns the total debt of an user, for a given collateral, across all series, in Dai
    function totalDebtDai(bytes32 collateral, address user) public override returns (uint256) {
        uint256 totalDebt;
        for (uint256 i = 0; i < seriesIterator.length; i += 1) {
            if (debtYDai[collateral][seriesIterator[i]][user] > 0) {
                totalDebt = totalDebt + debtDai(collateral, seriesIterator[i], user);
            }
        } // We don't expect hundreds of maturities per controller
        return totalDebt;
    }

    /// @dev Maximum borrowing power of an user in dai for a given collateral
    //
    // powerOf[user](wad) = posted[user](wad) * price()(ray)
    //
    function powerOf(bytes32 collateral, address user) public returns (uint256) {
        // dai = price * collateral
        if (collateral == WETH){
            (,, uint256 spot,,) = _vat.ilks(WETH);  // Stability fee and collateralization ratio for Weth
            return muld(posted[collateral][user], spot);
        } else if (collateral == CHAI) {
            uint256 chi = (now > _pot.rho()) ? _pot.drip() : _pot.chi();
            return muld(posted[collateral][user], chi);
        }
        return 0;
    }

    /// @dev Return if the borrowing power for a given collateral of an user is equal or greater than its debt for the same collateral
    function isCollateralized(bytes32 collateral, address user) public override returns (bool) {
        return powerOf(collateral, user) >= totalDebtDai(collateral, user);
    }

<<<<<<< HEAD
    /// @dev Return if the debt of an user is between zero and the dust level
=======
    /// @dev Return if the collateral of an user is between zero and the dust level
>>>>>>> eab30072
    function aboveDustOrZero(bytes32 collateral, address user) public view returns (bool) {
        return posted[collateral][user] == 0 || DUST < posted[collateral][user];
    }

    /// @dev Takes collateral _token from `from` address, and credits it to `to` collateral account.
    // from --- Token ---> us(to)
    function post(bytes32 collateral, address from, address to, uint256 amount)
        public override 
        validCollateral(collateral)
        onlyHolderOrDelegate(from, "Controller: Only Holder Or Delegate")
        onlyLive
    {
        posted[collateral][to] = posted[collateral][to].add(amount);

        if (collateral == WETH){ // TODO: Refactor Treasury to be `push(collateral, amount)`
            require(
                aboveDustOrZero(collateral, to),
                "Controller: Below dust"
            );
            _treasury.pushWeth(from, amount);
        } else if (collateral == CHAI) {
            totalChaiPosted = totalChaiPosted.add(amount);
            _treasury.pushChai(from, amount);
        }
        
        emit Posted(collateral, to, int256(amount)); // TODO: Watch for overflow
    }

    /// @dev Returns collateral to `to` address, taking it from `from` collateral account.
    // us(from) --- Token ---> to
    function withdraw(bytes32 collateral, address from, address to, uint256 amount)
        public override
        validCollateral(collateral)
        onlyHolderOrDelegate(from, "Controller: Only Holder Or Delegate")
        onlyLive
    {
        posted[collateral][from] = posted[collateral][from].sub(amount); // Will revert if not enough posted

        require(
            isCollateralized(collateral, from),
            "Controller: Too much debt"
        );

        if (collateral == WETH){ // TODO: Refactor Treasury to be `pull(collateral, amount)`
            require(
                aboveDustOrZero(collateral, to),
                "Controller: Below dust"
            );
            _treasury.pullWeth(to, amount);
        } else if (collateral == CHAI) {
            totalChaiPosted = totalChaiPosted.sub(amount);
            _treasury.pullChai(to, amount);
        }

        emit Posted(collateral, from, -int256(amount)); // TODO: Watch for overflow
    }

    /// @dev Mint yDai for a given series for address `to` by locking its market value in collateral, user debt is increased in the given collateral.
    //
    // posted[user](wad) >= (debtYDai[user](wad)) * amount (wad)) * collateralization (ray)
    //
    // us(from) --- yDai ---> to
    // debt++
    function borrow(bytes32 collateral, uint256 maturity, address from, address to, uint256 yDaiAmount)
        public override
        validCollateral(collateral)
        validSeries(maturity)
        onlyHolderOrDelegate(from, "Controller: Only Holder Or Delegate")
        onlyLive
    {
        require(
            series[maturity].isMature() != true,
            "Controller: No mature borrow"
        );

        debtYDai[collateral][maturity][from] = debtYDai[collateral][maturity][from].add(yDaiAmount);
        totalDebtYDai[collateral][maturity] = totalDebtYDai[collateral][maturity].add(yDaiAmount);

        require(
            isCollateralized(collateral, from),
            "Controller: Too much debt"
        );

        series[maturity].mint(to, yDaiAmount);
        emit Borrowed(collateral, maturity, from, int256(yDaiAmount)); // TODO: Watch for overflow
    }

    /// @dev Burns yDai of a given series from `from` address, user debt is decreased for the given collateral and yDai series.
    //                                                  debt_nominal
    // debt_discounted = debt_nominal - repay_amount * ---------------
    //                                                  debt_now
    //
    // user(from) --- yDai ---> us(to)
    // debt--
    function repayYDai(bytes32 collateral, uint256 maturity, address from, address to, uint256 yDaiAmount)
        public override
        validCollateral(collateral)
        validSeries(maturity)
        onlyHolderOrDelegate(from, "Controller: Only Holder Or Delegate")
        onlyLive
    {
        uint256 toRepay = Math.min(yDaiAmount, debtYDai[collateral][maturity][to]);
        series[maturity].burn(from, toRepay);
        _repay(collateral, maturity, to, toRepay);
    }

    /// @dev Takes dai from `from` address, user debt is decreased for the given collateral and yDai series.
    //                                                  debt_nominal
    // debt_discounted = debt_nominal - repay_amount * ---------------
    //                                                  debt_now
    //
    // user --- dai ---> us
    // debt--
    function repayDai(bytes32 collateral, uint256 maturity, address from, address to, uint256 daiAmount)
        public override
        validCollateral(collateral)
        validSeries(maturity)
        onlyHolderOrDelegate(from, "Controller: Only Holder Or Delegate")
        onlyLive
    {
        uint256 toRepay = Math.min(daiAmount, debtDai(collateral, maturity, to));
        _treasury.pushDai(from, toRepay);                                      // Have Treasury process the dai
        _repay(collateral, maturity, to, inYDai(collateral, maturity, toRepay));
    }

    /// @dev Removes an amount of debt from an user's vault. If interest was accrued debt is only paid proportionally.
    //
    //                                                principal
    // principal_repayment = gross_repayment * ----------------------
    //                                          principal + interest
    //    
    function _repay(bytes32 collateral, uint256 maturity, address user, uint256 yDaiAmount) internal {
        debtYDai[collateral][maturity][user] = debtYDai[collateral][maturity][user].sub(yDaiAmount);
        totalDebtYDai[collateral][maturity] = totalDebtYDai[collateral][maturity].sub(yDaiAmount);

        emit Borrowed(collateral, maturity, user, -int256(yDaiAmount)); // TODO: Watch for overflow
    }

    /// @dev Removes all collateral and debt for an user, for a given collateral type.
    function erase(bytes32 collateral, address user)
        public override
        validCollateral(collateral)
        onlyOrchestrated("Controller: Not Authorized")
        returns (uint256, uint256)
    {
        uint256 userCollateral = posted[collateral][user];
        delete posted[collateral][user];
        if (collateral == CHAI) totalChaiPosted = totalChaiPosted.sub(userCollateral);

        uint256 userDebt;
        for (uint256 i = 0; i < seriesIterator.length; i += 1) {
            uint256 maturity = seriesIterator[i];
            userDebt = userDebt.add(debtDai(collateral, maturity, user)); // SafeMath shouldn't be needed
            totalDebtYDai[collateral][maturity] =
                totalDebtYDai[collateral][maturity].sub(debtYDai[collateral][maturity][user]); // SafeMath shouldn't be needed
            delete debtYDai[collateral][maturity][user];
        } // We don't expect hundreds of maturities per controller

        return (userCollateral, userDebt);
    }
}<|MERGE_RESOLUTION|>--- conflicted
+++ resolved
@@ -40,16 +40,12 @@
     ITreasury internal _treasury;
 
     mapping(uint256 => IYDai) public override series;                 // YDai series, indexed by maturity
-<<<<<<< HEAD
     uint256[] public override seriesIterator;                         // We need to know all the series
-=======
-    uint256[] public seriesIterator;                                  // We need to know all the series
->>>>>>> eab30072
 
     mapping(bytes32 => mapping(address => uint256)) public override posted;                        // Collateral posted by each user
     mapping(bytes32 => mapping(uint256 => mapping(address => uint256))) public override debtYDai;  // Debt owed by each user, by series
 
-    uint256 public override totalChaiPosted;                                         // Sum of Chai posted by all users. Needed for skimming profits
+    uint256 public override totalChaiPosted;                                        // Sum of Chai posted by all users. Needed for skimming profits
     mapping(bytes32 => mapping(uint256 => uint256)) public override totalDebtYDai;  // Sum of debt owed by all users, by series
 
     bool public live = true;
@@ -189,11 +185,7 @@
         return powerOf(collateral, user) >= totalDebtDai(collateral, user);
     }
 
-<<<<<<< HEAD
-    /// @dev Return if the debt of an user is between zero and the dust level
-=======
     /// @dev Return if the collateral of an user is between zero and the dust level
->>>>>>> eab30072
     function aboveDustOrZero(bytes32 collateral, address user) public view returns (bool) {
         return posted[collateral][user] == 0 || DUST < posted[collateral][user];
     }
