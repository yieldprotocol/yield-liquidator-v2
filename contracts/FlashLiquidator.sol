--- conflicted
+++ resolved
@@ -4,26 +4,15 @@
 
 import "@yield-protocol/vault-interfaces/ICauldron.sol";
 import "@yield-protocol/vault-interfaces/IWitch.sol";
-<<<<<<< HEAD
-import "./IUniswapV3Flash.sol";
-import "./ISwapRouter.sol";
-import "./UniPoolAddress.sol";
-import "./UniTransferHelper.sol";
-=======
 import "uniswapv3-oracle/contracts/uniswapv0.8/IUniswapV3Pool.sol";
 import "uniswapv3-oracle/contracts/uniswapv0.8/PoolAddress.sol";
 import "./UniswapTransferHelper.sol";
 import "./ISwapRouter.sol";
->>>>>>> ac4da85f
 
 
 // @notice This is the standard Flash Liquidator used with Yield liquidator bots for most collateral types
 contract FlashLiquidator {
-<<<<<<< HEAD
-    using UniTransferHelper for address;
-=======
     using UniswapTransferHelper for address;
->>>>>>> ac4da85f
 
     // DAI  official token -- "otherToken" for UniV3Pool flash loan
     address public constant DAI = 0x6B175474E89094C44Da98b954EedeAC495271d0F;
