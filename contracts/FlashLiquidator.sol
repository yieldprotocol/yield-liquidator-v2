// SPDX-License-Identifier: GPL-2.0-or-later

pragma solidity >=0.8.6;

import "@yield-protocol/vault-interfaces/ICauldron.sol";
import "@yield-protocol/vault-interfaces/IWitch.sol";
import "@yield-protocol/utils-v2/contracts/token/IERC20Metadata.sol";
import "@yield-protocol/utils-v2/contracts/access/AccessControl.sol";
import "./IUniswapV3Pool.sol";
import "./ISwapRouter.sol";
import "./PoolAddress.sol";
import "./CallbackValidation.sol";
import "./TransferHelper.sol";


<<<<<<< HEAD
/// @notice This is the standard Flash Liquidator contract used with Yield liquidator bots
contract FlashLiquidator is IUniswapV3FlashCallback, PeripheryImmutableState, PeripheryPayments {
=======
// @notice This is the standard Flash Liquidator used with Yield liquidator bots for most collateral types
contract FlashLiquidator {
>>>>>>> 1a77f38f
    using TransferHelper for address;

    address public immutable recipient;       // address to receive any profits
    ICauldron public immutable cauldron;      // Yield Cauldron
    IWitch public immutable witch;            // Yield Witch
    address public immutable factory;         // UniswapV3 pool factory
    ISwapRouter public immutable swapRouter;  // UniswapV3 swapRouter
    address public immutable dai;             // DAI  official token -- "otherToken" for UniV3Pool flash loan
    address public immutable weth;            // WETH official token -- alternate "otherToken"

    struct FlashCallbackData {
        bytes12 vaultId;
        address base;
        address collateral;
        uint256 baseLoan;
        address baseJoin;
        PoolAddress.PoolKey poolKey;
    }

    // @dev Parameter order matters
    constructor(
        address recipient_,
        IWitch witch_,
        address factory_,
        ISwapRouter swapRouter_,
        address dai_,
        address weth_
    ) {
        require(
            keccak256(abi.encodePacked(IERC20Metadata(weth_).symbol())) == keccak256(abi.encodePacked("WETH")),
            "Incorrect WETH address"
        );
        weth = weth_;
        require(
            keccak256(abi.encodePacked(IERC20Metadata(dai_).symbol())) == keccak256(abi.encodePacked("DAI")),
            "Incorrect DAI address"
        );
        dai = dai_;

        recipient = recipient_;
        witch = witch_;
        cauldron = witch_.cauldron();
        factory = factory_;
        swapRouter = swapRouter_;
    }

    function collateralToDebtRatio(bytes12 vaultId) public
    returns (uint256) {
        DataTypes.Vault memory vault = cauldron.vaults(vaultId);
        DataTypes.Balances memory balances = cauldron.balances(vaultId);
        DataTypes.Series memory series = cauldron.series(vault.seriesId);

        if (balances.art == 0) {
            return 0;
        }
        /// The castings below can't overflow
        int256 accruedDebt = int256(uint256(cauldron.debtToBase(vault.seriesId, balances.art)));
        int256 level = cauldron.level(vaultId);
        int256 ratio = int256(uint256((cauldron.spotOracles(series.baseId, vault.ilkId)).ratio)) * 1e12; /// Convert from 6 to 18 decimals

        level = (level * 1e18) / (accruedDebt * ratio);
        require(level >= 0, "level is negative");
        return uint256(level);
    }

    function isAtMinimalPrice(bytes12 vaultId) public returns (bool) {
        bytes6 ilkId = (cauldron.vaults(vaultId)).ilkId;
        (uint32 duration, ) = witch.ilks(ilkId);
        (, uint32 auctionStart) = witch.auctions(vaultId);
        uint256 elapsed = uint32(block.timestamp) - auctionStart;
        return elapsed >= duration;
    }

    // @notice Returns the address of a valid Uniswap V3 Pool
    // @dev from 'uniswap/v3-periphery/contracts/libraries/CallbackValidation.sol'
    // @param poolKey The identifying key of the V3 pool
    // @return pool The V3 pool contract address
    function _verifyCallback(PoolAddress.PoolKey memory poolKey)
        internal
        view
        returns (IUniswapV3Pool pool)
    {
        pool = IUniswapV3Pool(PoolAddress.computeAddress(factory, poolKey));
        require(msg.sender == address(pool), "Invalid caller");
    }

    // @param fee0 The fee from calling flash for token0
    // @param fee1 The fee from calling flash for token1
    // @param data The data needed in the callback passed as FlashCallbackData from `initFlash`
    // @notice implements the callback called from flash
    // @dev this fn should be overwritten by subclasses for non-standard collateral types
    function uniswapV3FlashCallback(
        uint256 fee0,
        uint256 fee1,
        bytes calldata data
<<<<<<< HEAD
    ) external virtual override {
        /// we only borrow 1 token
=======
    ) external virtual {
        // we only borrow 1 token
>>>>>>> 1a77f38f
        require(fee0 == 0 || fee1 == 0, "Two tokens were borrowed");
        uint256 fee;
        unchecked {
            fee = fee0 + fee1;
        }

        /// decode and verify
        FlashCallbackData memory decoded = abi.decode(data, (FlashCallbackData));
        _verifyCallback(decoded.poolKey);

        /// liquidate the vault
        decoded.base.safeApprove(decoded.baseJoin, decoded.baseLoan);
        uint256 collateralReceived = witch.payAll(decoded.vaultId, 0);

        /// sell the collateral
        uint256 debtToReturn = decoded.baseLoan + fee;
        decoded.collateral.safeApprove(address(swapRouter), collateralReceived);
        uint256 debtRecovered = swapRouter.exactInputSingle(
            ISwapRouter.ExactInputSingleParams({
                tokenIn: decoded.collateral,
                tokenOut: decoded.base,
                fee: 500,  /// can't use the same fee as the flash loan
                           /// because of reentrancy protection
                recipient: address(this),
                deadline: block.timestamp + 180,
                amountIn: collateralReceived,
                amountOutMinimum: debtToReturn,
                sqrtPriceLimitX96: 0
            })
        );

        /// if profitable pay profits to recipient
        if (debtRecovered > debtToReturn) {
<<<<<<< HEAD
            uint256 profit = debtRecovered - debtToReturn;
            pay(decoded.base, address(this), recipient, profit);
        }

        /// repay flash loan
        pay(decoded.base, address(this), msg.sender, debtToReturn);
    }

    /// @notice This internal function is called to determine the other token used in the Flash pool
    /// @dev    Since we are only borrowing one token, the other token does not really matter as long
    ///         as the pool exists and has liquidity.
    ///         Other contracts override this fn when there are no Uni pools for the underlying collateral
    /// @param  baseToken is the address of the series base in the vault being liquidated
    /// @param  collateral is the address of the ilk in the vault being liquidated
    /// @return otherToken address used to identify the other token in the pool besides the series base
    function _getOtherToken(address baseToken, address collateral) internal virtual returns (address otherToken) {
        return collateral;
    }

    /// @notice Liquidates a vault with help from a Uniswap v3 flash loan
    /// @param vaultId The id of the vault to liquidate
    function liquidate(bytes12 vaultId) external {
        uint24 poolFee = 3000; /// 0.3%

=======
            uint256 profit;
            unchecked {
                profit = debtRecovered - debtToReturn;
            }
            TransferHelper.safeTransfer(decoded.base, recipient, profit);
        }
        // repay flash loan
        TransferHelper.safeTransfer(decoded.base, msg.sender, debtToReturn);
    }

    // @notice Liquidates a vault with help from a Uniswap v3 flash loan
    // @param vaultId The vault to liquidate
    function liquidate(bytes12 vaultId) external {
>>>>>>> 1a77f38f
        DataTypes.Vault memory vault = cauldron.vaults(vaultId);
        DataTypes.Balances memory balances = cauldron.balances(vaultId);
        DataTypes.Series memory series = cauldron.series(vault.seriesId);
        address baseToken = cauldron.assets(series.baseId);
		uint128 baseLoan = cauldron.debtToBase(vault.seriesId, balances.art);
        address collateral = cauldron.assets(vault.ilkId);

<<<<<<< HEAD
        /// We are only borrowing one token, so the other token doesn't matter as long
        /// as the pool exists and has liquidity
        address otherToken = _getOtherToken(baseToken, collateral);

        /// tokens in PoolKey must be ordered
        bool ordered = (otherToken < baseToken);
        PoolAddress.PoolKey memory poolKey = PoolAddress.PoolKey({
            token0: ordered ? otherToken : baseToken,
            token1: ordered ? baseToken : otherToken,
            fee: poolFee
=======
        // The flash loan only borrows one token, so the UniV3Pool that is selected only
        // needs to have the baseToken in it.  For the otherToken we prefer WETH or DAI
        address otherToken = baseToken == weth ? dai : weth;

        // tokens in PoolKey must be ordered
        bool ordered = (baseToken < otherToken);
        PoolAddress.PoolKey memory poolKey = PoolAddress.PoolKey({
            token0: ordered ? baseToken : otherToken,
            token1: ordered ? otherToken : baseToken,
            fee: 3000 // 0.3%
>>>>>>> 1a77f38f
        });
        IUniswapV3Pool pool = IUniswapV3Pool(PoolAddress.computeAddress(factory, poolKey));

        /// data for the callback to know what to do
        FlashCallbackData memory args = FlashCallbackData({
            vaultId: vaultId,
            base: baseToken,
            collateral: collateral,
            baseLoan: baseLoan,
            baseJoin: address(witch.ladle().joins(series.baseId)),
            poolKey: poolKey
        });

        /// initiate flash loan, with the liquidation logic embedded in the flash loan callback
        pool.flash(
            address(this),
            ordered ? baseLoan : 0,
            ordered ? 0 : baseLoan,
            abi.encode(
                args
            )
        );
    }
}<|MERGE_RESOLUTION|>--- conflicted
+++ resolved
@@ -13,13 +13,8 @@
 import "./TransferHelper.sol";
 
 
-<<<<<<< HEAD
-/// @notice This is the standard Flash Liquidator contract used with Yield liquidator bots
-contract FlashLiquidator is IUniswapV3FlashCallback, PeripheryImmutableState, PeripheryPayments {
-=======
 // @notice This is the standard Flash Liquidator used with Yield liquidator bots for most collateral types
 contract FlashLiquidator {
->>>>>>> 1a77f38f
     using TransferHelper for address;
 
     address public immutable recipient;       // address to receive any profits
@@ -115,13 +110,8 @@
         uint256 fee0,
         uint256 fee1,
         bytes calldata data
-<<<<<<< HEAD
-    ) external virtual override {
-        /// we only borrow 1 token
-=======
     ) external virtual {
         // we only borrow 1 token
->>>>>>> 1a77f38f
         require(fee0 == 0 || fee1 == 0, "Two tokens were borrowed");
         uint256 fee;
         unchecked {
@@ -155,32 +145,6 @@
 
         /// if profitable pay profits to recipient
         if (debtRecovered > debtToReturn) {
-<<<<<<< HEAD
-            uint256 profit = debtRecovered - debtToReturn;
-            pay(decoded.base, address(this), recipient, profit);
-        }
-
-        /// repay flash loan
-        pay(decoded.base, address(this), msg.sender, debtToReturn);
-    }
-
-    /// @notice This internal function is called to determine the other token used in the Flash pool
-    /// @dev    Since we are only borrowing one token, the other token does not really matter as long
-    ///         as the pool exists and has liquidity.
-    ///         Other contracts override this fn when there are no Uni pools for the underlying collateral
-    /// @param  baseToken is the address of the series base in the vault being liquidated
-    /// @param  collateral is the address of the ilk in the vault being liquidated
-    /// @return otherToken address used to identify the other token in the pool besides the series base
-    function _getOtherToken(address baseToken, address collateral) internal virtual returns (address otherToken) {
-        return collateral;
-    }
-
-    /// @notice Liquidates a vault with help from a Uniswap v3 flash loan
-    /// @param vaultId The id of the vault to liquidate
-    function liquidate(bytes12 vaultId) external {
-        uint24 poolFee = 3000; /// 0.3%
-
-=======
             uint256 profit;
             unchecked {
                 profit = debtRecovered - debtToReturn;
@@ -194,7 +158,6 @@
     // @notice Liquidates a vault with help from a Uniswap v3 flash loan
     // @param vaultId The vault to liquidate
     function liquidate(bytes12 vaultId) external {
->>>>>>> 1a77f38f
         DataTypes.Vault memory vault = cauldron.vaults(vaultId);
         DataTypes.Balances memory balances = cauldron.balances(vaultId);
         DataTypes.Series memory series = cauldron.series(vault.seriesId);
@@ -202,18 +165,6 @@
 		uint128 baseLoan = cauldron.debtToBase(vault.seriesId, balances.art);
         address collateral = cauldron.assets(vault.ilkId);
 
-<<<<<<< HEAD
-        /// We are only borrowing one token, so the other token doesn't matter as long
-        /// as the pool exists and has liquidity
-        address otherToken = _getOtherToken(baseToken, collateral);
-
-        /// tokens in PoolKey must be ordered
-        bool ordered = (otherToken < baseToken);
-        PoolAddress.PoolKey memory poolKey = PoolAddress.PoolKey({
-            token0: ordered ? otherToken : baseToken,
-            token1: ordered ? baseToken : otherToken,
-            fee: poolFee
-=======
         // The flash loan only borrows one token, so the UniV3Pool that is selected only
         // needs to have the baseToken in it.  For the otherToken we prefer WETH or DAI
         address otherToken = baseToken == weth ? dai : weth;
@@ -224,7 +175,6 @@
             token0: ordered ? baseToken : otherToken,
             token1: ordered ? otherToken : baseToken,
             fee: 3000 // 0.3%
->>>>>>> 1a77f38f
         });
         IUniswapV3Pool pool = IUniswapV3Pool(PoolAddress.computeAddress(factory, poolKey));
 
