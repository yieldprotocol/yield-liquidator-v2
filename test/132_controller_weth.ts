// @ts-ignore
import helper from 'ganache-time-traveler';
// @ts-ignore
import { BN, expectRevert } from '@openzeppelin/test-helpers';
import { WETH, rate1, daiTokens1, wethTokens1, toRay, mulRay, divRay, divrupRay, addBN, subBN } from './shared/utils';
import { MakerEnvironment, YieldEnvironmentLite, Contract } from "./shared/fixtures";
import { BigNumber } from 'ethers'

contract('Controller - Weth', async (accounts) =>  {
    let [ owner, user1, user2, user3 ] = accounts;

    let snapshot: any;
    let snapshotId: string;
    let maker: MakerEnvironment;

    let weth: Contract;
    let dai: Contract;
    let vat: Contract;
    let pot: Contract;
    let treasury: Contract;
    let controller: Contract;
    let yDai1: Contract;
    let yDai2: Contract;

    let maturity1: number;
    let maturity2: number;

    beforeEach(async() => {
        snapshot = await helper.takeSnapshot();
        snapshotId = snapshot['result'];

        const env = await YieldEnvironmentLite.setup();
        maker = env.maker;
        controller = env.controller;
        treasury = env.treasury;
        weth = env.maker.weth;
        pot = env.maker.pot;
        vat = env.maker.vat;
        dai = env.maker.dai;

        // Setup yDai
        const block = await web3.eth.getBlockNumber();
        maturity1 = (await web3.eth.getBlock(block)).timestamp + 1000;
        maturity2 = (await web3.eth.getBlock(block)).timestamp + 2000;
        yDai1 = await env.newYDai(maturity1, "Name", "Symbol");
        yDai2 = await env.newYDai(maturity2, "Name", "Symbol");
    });

    afterEach(async() => {
        await helper.revertToSnapshot(snapshotId);
    });
    
    it("get the size of the contract", async() => {
        console.log();
        console.log("    ·--------------------|------------------|------------------|------------------·");
        console.log("    |  Contract          ·  Bytecode        ·  Deployed        ·  Constructor     |");
        console.log("    ·····················|··················|··················|···················");
        
        const bytecode = controller.constructor._json.bytecode;
        const deployed = controller.constructor._json.deployedBytecode;
        const sizeOfB  = bytecode.length / 2;
        const sizeOfD  = deployed.length / 2;
        const sizeOfC  = sizeOfB - sizeOfD;
        console.log(
            "    |  " + (controller.constructor._json.contractName).padEnd(18, ' ') +
            "|" + ("" + sizeOfB).padStart(16, ' ') + "  " +
            "|" + ("" + sizeOfD).padStart(16, ' ') + "  " +
            "|" + ("" + sizeOfC).padStart(16, ' ') + "  |");
        console.log("    ·--------------------|------------------|------------------|------------------·");
        console.log();
    });

    it("it doesn't allow to post weth below dust level", async() => {
        await weth.deposit({ from: user1, value: 1 });
        await weth.approve(treasury.address, 1, { from: user1 }); 
        await expectRevert(
            controller.post(WETH, user1, user1, 1, { from: user1 }),
            "Controller: Below dust",
        );
    });

    it("allows users to post weth", async() => {
        assert.equal(
            (await vat.urns(WETH, treasury.address)).ink,
            0,
            "Treasury has weth in MakerDAO",
        );
        assert.equal(
            await controller.powerOf(WETH, user1),
            0,
            "User1 has borrowing power",
        );
        
        await weth.deposit({ from: user1, value: wethTokens1 });
        await weth.approve(treasury.address, wethTokens1, { from: user1 }); 
        const event = (await controller.post(WETH, user1, user2, wethTokens1, { from: user1 })).logs[0];
        
        assert.equal(
            event.event,
            "Posted",
        );
        assert.equal(
            bytes32ToString(event.args.collateral),
            bytes32ToString(WETH),
        );
        assert.equal(
            event.args.user,
            user2,
        );
        assert.equal(
            event.args.amount,
            wethTokens1.toString(),
        );
        assert.equal(
            (await vat.urns(WETH, treasury.address)).ink,
            wethTokens1.toString(),
            "Treasury should have weth in MakerDAO",
        );
        assert.equal(
            await controller.powerOf(WETH, user2),
            daiTokens1.toString(),
            "User2 should have " + daiTokens1 + " borrowing power, instead has " + await controller.powerOf(WETH, user2),
        );
        assert.equal(
            await controller.posted(WETH, user2),
            wethTokens1.toString(),
            "User2 should have " + wethTokens1 + " weth posted, instead has " + await controller.posted(WETH, user2),
        );
    });

    describe("with posted weth", () => {
        beforeEach(async() => {
            await weth.deposit({ from: user1, value: wethTokens1 });
            await weth.approve(treasury.address, wethTokens1, { from: user1 }); 
            await controller.post(WETH, user1, user1, wethTokens1, { from: user1 });

            await weth.deposit({ from: user2, value: wethTokens1 });
            await weth.approve(treasury.address, wethTokens1, { from: user2 }); 
            await controller.post(WETH, user2, user2, wethTokens1, { from: user2 });
        });


        it("doesn't allow to withdraw weth and leave collateral under dust", async() => {
            // Repay maturity1 completely
            const posted = (await controller.posted(WETH, user1, { from: user1 })).toString();
            const toWithdraw = (new BN(posted)).sub(new BN('1000')).toString();

            await expectRevert(
                controller.withdraw(WETH, user1, user1, toWithdraw, { from: user1 }),
                "Controller: Below dust",
            );
        });

        it("allows users to withdraw weth", async() => {
            const event = (await controller.withdraw(WETH, user1, user2, wethTokens1, { from: user1 })).logs[0];

            assert.equal(
                event.event,
                "Posted",
            );
            assert.equal(
                bytes32ToString(event.args.collateral),
                bytes32ToString(WETH),
            );
            assert.equal(
                event.args.user,
                user1,
            );
            assert.equal(
                event.args.amount.toString(),
                "-" + wethTokens1,
            );
            assert.equal(
                await weth.balanceOf(user2),
                wethTokens1,
                "User2 should have collateral in hand"
            );
            assert.equal(
                (await vat.urns(WETH, treasury.address)).ink,
                wethTokens1.toString(),
                "Treasury should have " + wethTokens1 + " weth in MakerDAO",
            );
            assert.equal(
                await controller.powerOf(WETH, user1),
                0,
                "User1 should not have borrowing power",
            );
        });

        it("allows to borrow yDai", async() => {
<<<<<<< HEAD
=======
            const event: any = (await controller.borrow(WETH, maturity1, user1, user1, daiTokens1, { from: user1 })).logs[0];

            assert.equal(
                event.event,
                "Borrowed",
            );
            assert.equal(
                bytes32ToString(event.args.collateral),
                bytes32ToString(WETH),
            );
            assert.equal(
                event.args.maturity,
                maturity1,
            );
            assert.equal(
                event.args.user,
                user1,
            );
            assert.equal(
                event.args.amount,
                daiTokens1.toString(), // This is actually a yDai amount
            );
            assert.equal(
                await yDai1.balanceOf(user1),
                daiTokens1.toString(),
                "User1 should have yDai",
            );
            assert.equal(
                await controller.debtDai(WETH, maturity1, user1),
                daiTokens1.toString(),
                "User1 should have debt",
            );
            assert.equal(
                await controller.locked(WETH, user1),
                wethTokens1.toString(),
                "User1 should have " + wethTokens1 + " locked weth, instead has " + await controller.locked(WETH, user1),
            );
        });

        it("allows to borrow yDai for others", async() => {
>>>>>>> 047cd3f3
            const event: any = (await controller.borrow(WETH, maturity1, user1, user2, daiTokens1, { from: user1 })).logs[0];

            assert.equal(
                event.event,
                "Borrowed",
            );
            assert.equal(
                bytes32ToString(event.args.collateral),
                bytes32ToString(WETH),
            );
            assert.equal(
                event.args.maturity,
                maturity1,
            );
            assert.equal(
                event.args.user,
                user1,
            );
            assert.equal(
                event.args.amount,
                daiTokens1.toString(), // This is actually a yDai amount
            );
            assert.equal(
                await yDai1.balanceOf(user2),
                daiTokens1.toString(),
                "User2 should have yDai",
            );
            assert.equal(
                await controller.debtDai(WETH, maturity1, user1),
                daiTokens1.toString(),
                "User1 should have debt",
            );
        });

        it("doesn't allow to borrow yDai beyond borrowing power", async() => {
            await expectRevert(
                controller.borrow(WETH, maturity1, user1, user1, addBN(daiTokens1, 1), { from: user1 }), // Borrow 1 wei beyond power
                "Controller: Too much debt",
            );
        });

        describe("with borrowed yDai", () => {
            beforeEach(async() => {
                await controller.borrow(WETH, maturity1, user1, user1, daiTokens1, { from: user1 });
                await controller.borrow(WETH, maturity1, user2, user2, daiTokens1, { from: user2 });
            });

            it("allows to borrow from a second series", async() => {
                await weth.deposit({ from: user1, value: wethTokens1 });
                await weth.approve(treasury.address, wethTokens1, { from: user1 }); 
                await controller.post(WETH, user1, user1, wethTokens1, { from: user1 });
                await controller.borrow(WETH, maturity2, user1, user1, daiTokens1, { from: user1 });

                assert.equal(
                    await yDai1.balanceOf(user1),
                    daiTokens1.toString(),
                    "User1 should have yDai",
                );
                assert.equal(
                    await controller.debtDai(WETH, maturity1, user1),
                    daiTokens1.toString(),
                    "User1 should have debt for series 1",
                );
                assert.equal(
                    await yDai2.balanceOf(user1),
                    daiTokens1.toString(),
                    "User1 should have yDai2",
                );
                assert.equal(
                    await controller.debtDai(WETH, maturity2, user1),
                    daiTokens1.toString(),
                    "User1 should have debt for series 2",
                );
                assert.equal(
                    await controller.totalDebtDai(WETH, user1),
                    addBN(daiTokens1, daiTokens1).toString(),
                    "User1 should a combined debt",
                );
            });

            describe("with borrowed yDai from two series", () => {
                beforeEach(async() => {
                    await weth.deposit({ from: user1, value: wethTokens1 });
                    await weth.approve(treasury.address, wethTokens1, { from: user1 }); 
                    await controller.post(WETH, user1, user1, wethTokens1, { from: user1 });
                    await controller.borrow(WETH, maturity2, user1, user1, daiTokens1, { from: user1 });

                    await weth.deposit({ from: user2, value: wethTokens1 });
                    await weth.approve(treasury.address, wethTokens1, { from: user2 }); 
                    await controller.post(WETH, user2, user2, wethTokens1, { from: user2 });
                    await controller.borrow(WETH, maturity2, user2, user2, daiTokens1, { from: user2 });
                });

                it("doesn't allow to withdraw and become undercollateralized", async() => {
                    await expectRevert(
                        controller.borrow(WETH, maturity1, user1, user1, wethTokens1, { from: user1 }),
                        "Controller: Too much debt",
                    );
                });
    
                it("allows to repay yDai", async() => {
<<<<<<< HEAD
=======
                    await yDai1.approve(treasury.address, daiTokens1, { from: user1 });
                    const event = (await controller.repayYDai(WETH, maturity1, user1, user1, daiTokens1, { from: user1 })).logs[0];
        
                    assert.equal(
                        event.event,
                        "Borrowed",
                    );
                    assert.equal(
                        bytes32ToString(event.args.collateral),
                        bytes32ToString(WETH),
                    );
                    assert.equal(
                        event.args.maturity,
                        maturity1,
                    );
                    assert.equal(
                        event.args.user,
                        user1,
                    );
                    assert.equal(
                        event.args.amount,
                        daiTokens1.mul(-1).toString(), // This is actually a yDai amount
                    );
                    assert.equal(
                        await yDai1.balanceOf(user1),
                        0,
                        "User1 should not have yDai",
                    );
                    assert.equal(
                        await controller.debtDai(WETH, maturity1, user1),
                        0,
                        "User1 should not have debt",
                    );
                });

                it("allows to repay yDai for others with own funds", async() => {
>>>>>>> 047cd3f3
                    await yDai1.approve(treasury.address, daiTokens1, { from: user2 });
                    const event = (await controller.repayYDai(WETH, maturity1, user2, user1, daiTokens1, { from: user2 })).logs[0];
        
                    assert.equal(
                        event.event,
                        "Borrowed",
                    );
                    assert.equal(
                        bytes32ToString(event.args.collateral),
                        bytes32ToString(WETH),
                    );
                    assert.equal(
                        event.args.maturity,
                        maturity1,
                    );
                    assert.equal(
                        event.args.user,
                        user1,
                    );
                    assert.equal(
                        event.args.amount,
                        daiTokens1.mul(-1).toString(), // This is actually a yDai amount
                    );
                    assert.equal(
                        await yDai1.balanceOf(user2),
                        0,
                        "User2 should not have yDai",
                    );
                    assert.equal(
                        await controller.debtDai(WETH, maturity1, user1),
                        0,
                        "User1 should not have debt",
                    );
                });

<<<<<<< HEAD
                it("allows to repay yDai debt with Dai", async() => {
=======
                it("allows to repay yDai with dai", async() => {
                    await maker.getDai(user1, daiTokens1, rate1);
    
                    assert.equal(
                        await dai.balanceOf(user1),
                        daiTokens1.toString(),
                        "User1 does not have dai",
                    );
                    assert.equal(
                        await controller.debtDai(WETH, maturity1, user1),
                        daiTokens1.toString(),
                        "User1 does not have debt",
                    );
    
                    await dai.approve(treasury.address, daiTokens1, { from: user1 });
                    const event = (await controller.repayDai(WETH, maturity1, user1, user1, daiTokens1, { from: user1 })).logs[0];
        
                    assert.equal(
                        event.event,
                        "Borrowed",
                    );
                    assert.equal(
                        bytes32ToString(event.args.collateral),
                        bytes32ToString(WETH),
                    );
                    assert.equal(
                        event.args.maturity,
                        maturity1,
                    );
                    assert.equal(
                        event.args.user,
                        user1,
                    );
                    assert.equal(
                        event.args.amount,
                        daiTokens1.mul(-1).toString(), // This is actually a yDai amount
                    );
                    assert.equal(
                        await dai.balanceOf(user1),
                        0,
                        "User1 should not have yDai",
                    );
                    assert.equal(
                        await controller.debtDai(WETH, maturity1, user1),
                        0,
                        "User1 should not have debt",
                    );
                });

                it("allows to repay dai debt for others with own funds", async() => {
>>>>>>> 047cd3f3
                    await maker.getDai(user2, daiTokens1, rate1);
                    await dai.approve(treasury.address, daiTokens1, { from: user2 });
                    const event = (await controller.repayDai(WETH, maturity1, user2, user1, daiTokens1, { from: user2 })).logs[0];
        
                    assert.equal(
                        event.event,
                        "Borrowed",
                    );
                    assert.equal(
                        bytes32ToString(event.args.collateral),
                        bytes32ToString(WETH),
                    );
                    assert.equal(
                        event.args.maturity,
                        maturity1,
                    );
                    assert.equal(
                        event.args.user,
                        user1,
                    );
                    assert.equal(
                        event.args.amount,
                        daiTokens1.mul(-1).toString(), // This is actually a yDai amount
                    );
                    assert.equal(
                        await dai.balanceOf(user2),
                        0,
                        "User2 should not have yDai",
                    );
                    assert.equal(
                        await controller.debtDai(WETH, maturity1, user1),
                        0,
                        "User1 should not have debt",
                    );
                });

                it("when dai is provided in excess for repayment, only the necessary amount is taken", async() => {
                    // Mint some yDai the sneaky way
                    await yDai1.orchestrate(owner, { from: owner });
                    await yDai1.mint(user1, 1, { from: owner }); // 1 extra yDai wei
                    const yDaiTokens = addBN(daiTokens1, 1); // daiTokens1 + 1 wei
    
                    assert.equal(
                        await yDai1.balanceOf(user1),
                        yDaiTokens.toString(),
                        "User1 does not have yDai",
                    );
                    assert.equal(
                        await controller.debtDai(WETH, maturity1, user1),
                        daiTokens1.toString(),
                        "User1 does not have debt",
                    );
    
                    await yDai1.approve(treasury.address, yDaiTokens, { from: user1 });
                    await controller.repayYDai(WETH, maturity1, user1, user1, yDaiTokens, { from: user1 });
        
                    assert.equal(
                        await yDai1.balanceOf(user1),
                        1,
                        "User1 should have yDai left",
                    );
                    assert.equal(
                        await controller.debtDai(WETH, maturity1, user1),
                        0,
                        "User1 should not have debt",
                    );
                });
    
                // Set rate to 1.5
                let rateIncrease: BigNumber;
                let rateDifferential: BigNumber;
                let increasedDebt: BigNumber;
                let debtIncrease: BigNumber;
                let rate2: BigNumber;

                describe("after maturity, with a rate increase", () => {
                    beforeEach(async() => {
                        // Set rate to 1.5
                        rateIncrease = toRay(0.25);
                        rateDifferential = divrupRay(rate1.add(rateIncrease), rate1);  // YDai.rateGrowth() rounds up.
                        rate2 = rate1.add(rateIncrease);
                        increasedDebt = mulRay(daiTokens1, rateDifferential);
                        debtIncrease = subBN(increasedDebt, daiTokens1);

                        assert.equal(
                            await yDai1.balanceOf(user1),
                            daiTokens1.toString(),
                            "User1 does not have yDai",
                        );
                        assert.equal(
                            await controller.debtDai(WETH, maturity1, user1),
                            daiTokens1.toString(),
                            "User1 does not have debt",
                        );
                        // yDai matures
                        await helper.advanceTime(1000);
                        await helper.advanceBlock();
                        await yDai1.mature();
    
                        await vat.fold(WETH, vat.address, rateIncrease, { from: owner });
                    });
    
                    it("as rate increases after maturity, so does the debt in when measured in dai", async() => {
                        assert.equal(
                            await controller.debtDai(WETH, maturity1, user1),
                            increasedDebt.toString(),
                            "User1 should have " + increasedDebt + " debt after the rate change, instead has " + (await controller.debtDai(WETH, maturity1, user1)),
                        );
                    });
        
                    it("as rate increases after maturity, the debt doesn't in when measured in yDai", async() => {
                        assert.equal(
                            await controller.debtYDai(WETH, maturity1, user1),
                            daiTokens1.toString(),
                            "User1 should have " + daiTokens1 + " debt after the rate change, instead has " + (await controller.debtYDai(WETH, maturity1, user1)),
                        );
                    });

                    it("borrowing after maturity is still allowed", async() => {
                        const yDaiDebt: BigNumber = daiTokens1;
                        const increasedWeth: BigNumber = addBN(mulRay(wethTokens1, rateDifferential), 1);
                        await weth.deposit({ from: user3, value: increasedWeth.toString() });
                        await weth.approve(treasury.address, increasedWeth, { from: user3 }); 
                        await controller.post(WETH, user3, user3, increasedWeth, { from: user3 });
                        await controller.borrow(WETH, maturity1, user3, user3, yDaiDebt, { from: user3 });

                        assert.equal(
                            await controller.debtYDai(WETH, maturity1, user3),
                            yDaiDebt.toString(),
                            "User3 should have " + yDaiDebt + " yDai debt, instead has " + (await controller.debtYDai(WETH, maturity1, user3)),
                        );
                        assert.equal(
                            await controller.debtDai(WETH, maturity1, user3),
                            increasedDebt.toString(),
                            "User3 should have " + addBN(increasedDebt, daiTokens1) + " Dai debt, instead has " + (await controller.debtDai(WETH, maturity1, user3)),
                        );
                    });

                    it("borrowing from two series, dai debt is aggregated", async() => {
                        assert.equal(
                            await controller.totalDebtDai(WETH, user1),
                            addBN(increasedDebt, daiTokens1).toString(),
                            "User1 should have " + increasedDebt + " debt after the rate change, instead has " + (await controller.totalDebtDai(WETH, user1)),
                        );
                    });

                    it("the yDai required to repay doesn't change after maturity as rate increases", async() => {
                        await yDai1.approve(treasury.address, daiTokens1, { from: user1 });
                        await controller.repayYDai(WETH, maturity1, user1, user1, daiTokens1, { from: user1 });
            
                        assert.equal(
                            await yDai1.balanceOf(user1),
                            0,
                            "User1 should not have yDai",
                        );
                        assert.equal(
                            await controller.debtDai(WETH, maturity1, user1),
                            0,
                            "User1 should have no dai debt, instead has " + (await controller.debtDai(WETH, maturity1, user1)),
                        );
                    });

                    it("more Dai is required to repay after maturity as rate increases", async() => {
                        await maker.getDai(user1, daiTokens1, rate2); // daiTokens1 is not going to be enough anymore
                        await dai.approve(treasury.address, daiTokens1, { from: user1 });
                        await controller.repayDai(WETH, maturity1, user1, user1, daiTokens1, { from: user1 });
            
                        assert.equal(
                            await controller.debtDai(WETH, maturity1, user1),
                            debtIncrease.toString(),
                            "User1 should have " + debtIncrease + " dai debt, instead has " + (await controller.debtDai(WETH, maturity1, user1)),
                        );
                    });
                });    
            });
        });
    });
});

function bytes32ToString(text: string) {
    return web3.utils.toAscii(text).replace(/\0/g, '');
}<|MERGE_RESOLUTION|>--- conflicted
+++ resolved
@@ -188,49 +188,6 @@
         });
 
         it("allows to borrow yDai", async() => {
-<<<<<<< HEAD
-=======
-            const event: any = (await controller.borrow(WETH, maturity1, user1, user1, daiTokens1, { from: user1 })).logs[0];
-
-            assert.equal(
-                event.event,
-                "Borrowed",
-            );
-            assert.equal(
-                bytes32ToString(event.args.collateral),
-                bytes32ToString(WETH),
-            );
-            assert.equal(
-                event.args.maturity,
-                maturity1,
-            );
-            assert.equal(
-                event.args.user,
-                user1,
-            );
-            assert.equal(
-                event.args.amount,
-                daiTokens1.toString(), // This is actually a yDai amount
-            );
-            assert.equal(
-                await yDai1.balanceOf(user1),
-                daiTokens1.toString(),
-                "User1 should have yDai",
-            );
-            assert.equal(
-                await controller.debtDai(WETH, maturity1, user1),
-                daiTokens1.toString(),
-                "User1 should have debt",
-            );
-            assert.equal(
-                await controller.locked(WETH, user1),
-                wethTokens1.toString(),
-                "User1 should have " + wethTokens1 + " locked weth, instead has " + await controller.locked(WETH, user1),
-            );
-        });
-
-        it("allows to borrow yDai for others", async() => {
->>>>>>> 047cd3f3
             const event: any = (await controller.borrow(WETH, maturity1, user1, user2, daiTokens1, { from: user1 })).logs[0];
 
             assert.equal(
@@ -332,10 +289,8 @@
                 });
     
                 it("allows to repay yDai", async() => {
-<<<<<<< HEAD
-=======
-                    await yDai1.approve(treasury.address, daiTokens1, { from: user1 });
-                    const event = (await controller.repayYDai(WETH, maturity1, user1, user1, daiTokens1, { from: user1 })).logs[0];
+                    await yDai1.approve(treasury.address, daiTokens1, { from: user2 });
+                    const event = (await controller.repayYDai(WETH, maturity1, user2, user1, daiTokens1, { from: user2 })).logs[0];
         
                     assert.equal(
                         event.event,
@@ -358,9 +313,9 @@
                         daiTokens1.mul(-1).toString(), // This is actually a yDai amount
                     );
                     assert.equal(
-                        await yDai1.balanceOf(user1),
+                        await yDai1.balanceOf(user2),
                         0,
-                        "User1 should not have yDai",
+                        "User2 should not have yDai",
                     );
                     assert.equal(
                         await controller.debtDai(WETH, maturity1, user1),
@@ -369,97 +324,7 @@
                     );
                 });
 
-                it("allows to repay yDai for others with own funds", async() => {
->>>>>>> 047cd3f3
-                    await yDai1.approve(treasury.address, daiTokens1, { from: user2 });
-                    const event = (await controller.repayYDai(WETH, maturity1, user2, user1, daiTokens1, { from: user2 })).logs[0];
-        
-                    assert.equal(
-                        event.event,
-                        "Borrowed",
-                    );
-                    assert.equal(
-                        bytes32ToString(event.args.collateral),
-                        bytes32ToString(WETH),
-                    );
-                    assert.equal(
-                        event.args.maturity,
-                        maturity1,
-                    );
-                    assert.equal(
-                        event.args.user,
-                        user1,
-                    );
-                    assert.equal(
-                        event.args.amount,
-                        daiTokens1.mul(-1).toString(), // This is actually a yDai amount
-                    );
-                    assert.equal(
-                        await yDai1.balanceOf(user2),
-                        0,
-                        "User2 should not have yDai",
-                    );
-                    assert.equal(
-                        await controller.debtDai(WETH, maturity1, user1),
-                        0,
-                        "User1 should not have debt",
-                    );
-                });
-
-<<<<<<< HEAD
                 it("allows to repay yDai debt with Dai", async() => {
-=======
-                it("allows to repay yDai with dai", async() => {
-                    await maker.getDai(user1, daiTokens1, rate1);
-    
-                    assert.equal(
-                        await dai.balanceOf(user1),
-                        daiTokens1.toString(),
-                        "User1 does not have dai",
-                    );
-                    assert.equal(
-                        await controller.debtDai(WETH, maturity1, user1),
-                        daiTokens1.toString(),
-                        "User1 does not have debt",
-                    );
-    
-                    await dai.approve(treasury.address, daiTokens1, { from: user1 });
-                    const event = (await controller.repayDai(WETH, maturity1, user1, user1, daiTokens1, { from: user1 })).logs[0];
-        
-                    assert.equal(
-                        event.event,
-                        "Borrowed",
-                    );
-                    assert.equal(
-                        bytes32ToString(event.args.collateral),
-                        bytes32ToString(WETH),
-                    );
-                    assert.equal(
-                        event.args.maturity,
-                        maturity1,
-                    );
-                    assert.equal(
-                        event.args.user,
-                        user1,
-                    );
-                    assert.equal(
-                        event.args.amount,
-                        daiTokens1.mul(-1).toString(), // This is actually a yDai amount
-                    );
-                    assert.equal(
-                        await dai.balanceOf(user1),
-                        0,
-                        "User1 should not have yDai",
-                    );
-                    assert.equal(
-                        await controller.debtDai(WETH, maturity1, user1),
-                        0,
-                        "User1 should not have debt",
-                    );
-                });
-
-                it("allows to repay dai debt for others with own funds", async() => {
->>>>>>> 047cd3f3
                     await maker.getDai(user2, daiTokens1, rate1);
                     await dai.approve(treasury.address, daiTokens1, { from: user2 });
                     const event = (await controller.repayDai(WETH, maturity1, user2, user1, daiTokens1, { from: user2 })).logs[0];
