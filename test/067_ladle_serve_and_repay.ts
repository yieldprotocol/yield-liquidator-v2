--- conflicted
+++ resolved
@@ -1,14 +1,10 @@
 import { SignerWithAddress } from '@nomiclabs/hardhat-ethers/dist/src/signer-with-address'
-<<<<<<< HEAD
 
 import { constants } from '@yield-protocol/utils-v2'
 const { WAD, MAX128 } = constants
 const MAX = MAX128
 
 import { OPS } from '../src/constants'
-=======
-import { WAD, MAX128 as MAX, VAULT_OPS as OPS } from './shared/constants'
->>>>>>> dacdaa94
 
 import { Cauldron } from '../typechain/Cauldron'
 import { FYToken } from '../typechain/FYToken'
