--- conflicted
+++ resolved
@@ -128,14 +128,14 @@
   }
 
   public static async cauldronWitchAuth(cauldron: Cauldron, receiver: string) {
-<<<<<<< HEAD
     await cauldron.grantRoles(
-      [id('give(bytes12,address)'), id('grab(bytes12,address)'), id('slurp(bytes12,uint128,uint128)')],
-      receiver
-    )
-=======
-    await cauldron.grantRoles([id('give(bytes12,address)'), id('grab(bytes12,address)')], receiver)
->>>>>>> 1934e2c6
+      [
+        id('give(bytes12,address)'),
+        id('grab(bytes12,address)'),
+        id('slurp(bytes12,uint128,uint128)')
+      ],
+      receiver
+    )
   }
 
   public static async ladleGovAuth(ladle: LadleWrapper, receiver: string) {
@@ -168,11 +168,14 @@
   }
 
   public static async witchGovAuth(witch: Witch, receiver: string) {
-<<<<<<< HEAD
-    await witch.grantRoles([id('setDuration(uint32)'), id('setInitialOffer(uint64)'), id('setDust(uint128)')], receiver)
-=======
-    await witch.grantRoles([id('setAuctionTime(uint128)'), id('setInitialProportion(uint128)')], receiver)
->>>>>>> 1934e2c6
+    await witch.grantRoles(
+      [
+        id('setDuration(uint32)'),
+        id('setInitialOffer(uint64)'),
+        id('setDust(uint128)')
+      ],
+      receiver
+    )
   }
 
   // Initialize an asset for testing purposes. Gives the owner powers over it, and approves the join to take the asset from the owner.
