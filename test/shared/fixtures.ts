import { id, constants } from '@yield-protocol/utils-v2'

import { sendStatic } from './helpers'

import { Contract } from '@ethersproject/contracts'
import { Event } from '@ethersproject/contracts/lib/index'
import { Result } from '@ethersproject/abi'
import { SignerWithAddress } from '@nomiclabs/hardhat-ethers/dist/src/signer-with-address'

const { WAD, THREE_MONTHS, ETH, DAI, USDC } = constants
import { CHI, RATE } from '../../src/constants'

import CauldronArtifact from '../../artifacts/contracts/Cauldron.sol/Cauldron.json'
import LadleArtifact from '../../artifacts/contracts/Ladle.sol/Ladle.json'
import WandArtifact from '../../artifacts/contracts/Wand.sol/Wand.json'
import WitchArtifact from '../../artifacts/contracts/Witch.sol/Witch.json'
import JoinFactoryArtifact from '../../artifacts/contracts/JoinFactory.sol/JoinFactory.json'
import PoolFactoryMockArtifact from '../../artifacts/contracts/mocks/PoolFactoryMock.sol/PoolFactoryMock.json'

import ChainlinkMultiOracleArtifact from '../../artifacts/contracts/oracles/chainlink/ChainlinkMultiOracle.sol/ChainlinkMultiOracle.json'
import CompoundMultiOracleArtifact from '../../artifacts/contracts/oracles/compound/CompoundMultiOracle.sol/CompoundMultiOracle.json'
import ChainlinkAggregatorV3MockArtifact from '../../artifacts/contracts/mocks/oracles/chainlink/ChainlinkAggregatorV3Mock.sol/ChainlinkAggregatorV3Mock.json'
import CTokenRateMockArtifact from '../../artifacts/contracts/mocks/oracles/compound/CTokenRateMock.sol/CTokenRateMock.json'
import CTokenChiMockArtifact from '../../artifacts/contracts/mocks/oracles/compound/CTokenChiMock.sol/CTokenChiMock.json'

import ERC20MockArtifact from '../../artifacts/contracts/mocks/ERC20Mock.sol/ERC20Mock.json'
import WETH9MockArtifact from '../../artifacts/contracts/mocks/WETH9Mock.sol/WETH9Mock.json'
import DAIMockArtifact from '../../artifacts/contracts/mocks/DAIMock.sol/DAIMock.json'
import USDCMockArtifact from '../../artifacts/contracts/mocks/USDCMock.sol/USDCMock.json'

import { Cauldron } from '../../typechain/Cauldron'
import { Join } from '../../typechain/Join'
import { FYToken } from '../../typechain/FYToken'
import { Ladle } from '../../typechain/Ladle'
import { Witch } from '../../typechain/Witch'
import { JoinFactory } from '../../typechain/JoinFactory'
import { Wand } from '../../typechain/Wand'
import { PoolMock } from '../../typechain/PoolMock'
import { PoolFactoryMock } from '../../typechain/PoolFactoryMock'
import { OracleMock } from '../../typechain/OracleMock'
import { ISourceMock } from '../../typechain/ISourceMock'
import { ChainlinkMultiOracle } from '../../typechain/ChainlinkMultiOracle'
import { CompoundMultiOracle } from '../../typechain/CompoundMultiOracle'
import { SafeERC20Namer } from '../../typechain/SafeERC20Namer'

import { ERC20Mock } from '../../typechain/ERC20Mock'
import { WETH9Mock } from '../../typechain/WETH9Mock'
import { DAIMock } from '../../typechain/DAIMock'
import { USDCMock } from '../../typechain/USDCMock'

import { LadleWrapper } from '../../src/ladleWrapper'
import { getLastVaultId } from '../../src/helpers'

import { ethers, waffle } from 'hardhat'
const { deployContract } = waffle

export class YieldEnvironment {
  owner: SignerWithAddress
  cauldron: Cauldron
  ladle: LadleWrapper
  witch: Witch
  joinFactory: JoinFactory
  poolFactory: PoolFactoryMock
  wand: Wand
  assets: Map<string, ERC20Mock>
  oracles: Map<string, OracleMock>
  series: Map<string, FYToken>
  pools: Map<string, PoolMock>
  joins: Map<string, Join>
  vaults: Map<string, Map<string, string>>

  constructor(
    owner: SignerWithAddress,
    cauldron: Cauldron,
    ladle: LadleWrapper,
    witch: Witch,
    joinFactory: JoinFactory,
    poolFactory: PoolFactoryMock,
    wand: Wand,
    assets: Map<string, ERC20Mock>,
    oracles: Map<string, OracleMock>,
    series: Map<string, FYToken>,
    pools: Map<string, PoolMock>,
    joins: Map<string, Join>,
    vaults: Map<string, Map<string, string>>
  ) {
    this.owner = owner
    this.cauldron = cauldron
    this.ladle = ladle
    this.witch = witch
    this.joinFactory = joinFactory
    this.poolFactory = poolFactory
    this.wand = wand
    this.assets = assets
    this.oracles = oracles
    this.series = series
    this.pools = pools
    this.joins = joins
    this.vaults = vaults
  }

  public static async cauldronGovAuth(cauldron: Cauldron, receiver: string) {
    await cauldron.grantRoles(
      [
        id('setAuctionInterval(uint32)'),
        id('addAsset(bytes6,address)'),
        id('addSeries(bytes6,bytes6,address)'),
        id('addIlks(bytes6,bytes6[])'),
        id('setDebtLimits(bytes6,bytes6,uint96,uint24,uint8)'),
        id('setRateOracle(bytes6,address)'),
        id('setSpotOracle(bytes6,bytes6,address,uint32)'),
      ],
      receiver
    )
  }

  public static async cauldronLadleAuth(cauldron: Cauldron, receiver: string) {
    await cauldron.grantRoles(
      [
        id('build(address,bytes12,bytes6,bytes6)'),
        id('destroy(bytes12)'),
        id('tweak(bytes12,bytes6,bytes6)'),
        id('give(bytes12,address)'),
        id('pour(bytes12,int128,int128)'),
        id('stir(bytes12,bytes12,uint128,uint128)'),
        id('roll(bytes12,bytes6,int128)'),
        id('slurp(bytes12,uint128,uint128)'),
      ],
      receiver
    )
  }

  public static async cauldronWitchAuth(cauldron: Cauldron, receiver: string) {
    await cauldron.grantRoles([id('give(bytes12,address)'), id('grab(bytes12,address)')], receiver)
  }

  public static async ladleGovAuth(ladle: LadleWrapper, receiver: string) {
    await ladle.grantRoles(
      [
        id('addJoin(bytes6,address)'),
        id('addPool(bytes6,address)'),
        id('setModule(address,bool)'),
        id('setFee(uint256)'),
      ],
      receiver
    )
  }

  public static async wandAuth(wand: Wand, receiver: string) {
    await wand.grantRoles(
      [
        id('addAsset(bytes6,address)'),
        id('makeBase(bytes6,address,address,address)'),
        id('makeIlk(bytes6,bytes6,address,address,uint32,uint96,uint24,uint8)'),
        id('addSeries(bytes6,bytes6,uint32,bytes6[],string,string)'),
        id('addPool(bytes6,bytes6)'),
      ],
      receiver
    )
  }

  public static async ladleWitchAuth(ladle: LadleWrapper, receiver: string) {
    await ladle.grantRoles([id('settle(bytes12,address,uint128,uint128)')], receiver)
  }

  public static async witchGovAuth(witch: Witch, receiver: string) {
    await witch.grantRoles([id('setAuctionTime(uint128)'), id('setInitialProportion(uint128)')], receiver)
  }

  // Initialize an asset for testing purposes. Gives the owner powers over it, and approves the join to take the asset from the owner.
  public static async initAsset(
    owner: SignerWithAddress,
    ladle: LadleWrapper,
    assetId: string,
    asset: ERC20Mock | DAIMock | USDCMock | WETH9Mock
  ): Promise<Join> {
    const join = (await ethers.getContractAt('Join', await ladle.joins(assetId), owner)) as Join
    await asset.approve(await ladle.joins(assetId), ethers.constants.MaxUint256) // Owner approves all joins to take from him. Only testing

    await join.grantRoles(
      [id('join(address,uint128)'), id('exit(address,uint128)'), id('retrieve(address,address)')],
      await owner.getAddress()
    ) // Only test environment

    return join
  }

  // Initialize a mock pool, with assets printed out of thin air. Also give the owner the right to mint fyToken at will.
  public static async initPool(owner: SignerWithAddress, pool: PoolMock, base: ERC20Mock, fyToken: FYToken) {
    await base.mint(pool.address, WAD.mul(1000000))
    await pool.mint(await owner.getAddress(), true, 0)
    await fyToken.grantRole(id('mint(address,uint256)'), await owner.getAddress()) // Only test environment
    await fyToken.mint(pool.address, WAD.mul(1100000))
    await pool.sync()

    return pool
  }

  // Set up a test environment. Provide at least one asset identifier.
  public static async setup(owner: SignerWithAddress, assetIds: Array<string>, seriesIds: Array<string>) {
    const ownerAdd = await owner.getAddress()
    const assets: Map<string, ERC20Mock> = new Map()
    const joins: Map<string, Join> = new Map()
    const oracles: Map<string, OracleMock> = new Map()
    const sources: Map<string, ISourceMock> = new Map()
    const series: Map<string, FYToken> = new Map()
    const pools: Map<string, PoolMock> = new Map()
    const vaults: Map<string, Map<string, string>> = new Map()

    // The first asset will be the underlying for all series
    // All assets after the first will be added as collateral for all series
    const baseId = assetIds[0]
    const ilkIds = assetIds.slice(1)

    // ==== Mocks ====

    // For each asset id passed as an argument, we create a Mock ERC20.
    // We also give 100000 tokens of that asset to the owner account.
    for (let assetId of assetIds) {
      const symbol = Buffer.from(assetId.slice(2), 'hex').toString('utf8')
      const asset = (await deployContract(owner, ERC20MockArtifact, [assetId, symbol])) as ERC20Mock
      await asset.mint(await owner.getAddress(), WAD.mul(100000))
      assets.set(assetId, asset)
    }
    const base = assets.get(baseId) as ERC20Mock
    const weth = (await deployContract(owner, WETH9MockArtifact, [])) as WETH9Mock
    const dai = (await deployContract(owner, DAIMockArtifact, [])) as DAIMock
    const usdc = (await deployContract(owner, USDCMockArtifact, [])) as USDCMock

    const cTokenRate = (await deployContract(owner, CTokenRateMockArtifact, [])) as ISourceMock
    await cTokenRate.set(WAD.mul(2))
    sources.set(RATE, cTokenRate)
    const cTokenChi = (await deployContract(owner, CTokenChiMockArtifact, [])) as ISourceMock
    await cTokenChi.set(WAD)
    sources.set(CHI, cTokenChi)

    for (let ilkId of ilkIds) {
      const aggregator = (await deployContract(owner, ChainlinkAggregatorV3MockArtifact, [8])) as ISourceMock
      await aggregator.set(WAD.mul(2))
      sources.set(ilkId, aggregator)
    }

    const ethAggregator = (await deployContract(owner, ChainlinkAggregatorV3MockArtifact, [8])) as ISourceMock
    await ethAggregator.set(WAD.mul(2))
    sources.set(ETH, ethAggregator)

    const daiAggregator = (await deployContract(owner, ChainlinkAggregatorV3MockArtifact, [8])) as ISourceMock
    await daiAggregator.set(WAD.mul(2))
    sources.set(DAI, daiAggregator)

    const usdcAggregator = (await deployContract(owner, ChainlinkAggregatorV3MockArtifact, [8])) as ISourceMock
    await usdcAggregator.set(WAD.mul(2))
    sources.set(USDC, usdcAggregator)

    // ==== Protocol ====

    const cauldron = (await deployContract(owner, CauldronArtifact, [])) as Cauldron
    const innerLadle = (await deployContract(owner, LadleArtifact, [cauldron.address, weth.address])) as Ladle
    const ladle = new LadleWrapper(innerLadle)
    const witch = (await deployContract(owner, WitchArtifact, [cauldron.address, ladle.address])) as Witch
    const joinFactory = (await deployContract(owner, JoinFactoryArtifact, [])) as JoinFactory
    const poolFactory = (await deployContract(owner, PoolFactoryMockArtifact, [])) as PoolFactoryMock
<<<<<<< HEAD

    // const wand = (await deployContract(owner, WandArtifact, [cauldron.address, ladle.address, poolFactory.address, joinFactory.address])) as Wand

    const SafeERC20NamerFactory = await ethers.getContractFactory('SafeERC20Namer')
    const safeERC20NamerLibrary = ((await SafeERC20NamerFactory.deploy()) as unknown) as SafeERC20Namer
    await safeERC20NamerLibrary.deployed()

    const wandFactory = await ethers.getContractFactory('Wand', {
      libraries: {
        SafeERC20Namer: safeERC20NamerLibrary.address,
      },
    })
    const wand = ((await wandFactory.deploy(cauldron.address, ladle.address, poolFactory.address, joinFactory.address)) as unknown) as Wand
    await wand.deployed()

=======
    const wand = (await deployContract(owner, WandArtifact, [
      cauldron.address,
      ladle.address,
      poolFactory.address,
      joinFactory.address,
    ])) as Wand
>>>>>>> 9aa30ba6
    const chiRateOracle = (await deployContract(owner, CompoundMultiOracleArtifact, [])) as CompoundMultiOracle
    const spotOracle = (await deployContract(owner, ChainlinkMultiOracleArtifact, [])) as ChainlinkMultiOracle
    oracles.set(RATE, (chiRateOracle as unknown) as OracleMock)
    oracles.set(CHI, (chiRateOracle as unknown) as OracleMock)

    // ==== Orchestration ====
    await this.cauldronLadleAuth(cauldron, ladle.address)
    await this.cauldronWitchAuth(cauldron, witch.address)
    await this.ladleWitchAuth(ladle, witch.address)

    await this.cauldronGovAuth(cauldron, wand.address)
    await this.ladleGovAuth(ladle, wand.address)
    await this.witchGovAuth(witch, wand.address)
    await chiRateOracle.grantRole(id('setSource(bytes6,bytes6,address)'), wand.address)
    await spotOracle.grantRole(id('setSource(bytes6,bytes6,address)'), wand.address)

    // ==== Owner access (only test environment) ====
    await this.wandAuth(wand, ownerAdd)

    await this.cauldronLadleAuth(cauldron, ownerAdd)
    await this.ladleWitchAuth(ladle, ownerAdd)

    await this.cauldronGovAuth(cauldron, ownerAdd)
    await this.ladleGovAuth(ladle, ownerAdd)
    await this.witchGovAuth(witch, ownerAdd)

    // ==== Set protection period for vaults in liquidation ====
    await cauldron.setAuctionInterval(24 * 60 * 60)

    // ==== Add assets and joins ====
    for (let assetId of assetIds) {
      const asset = assets.get(assetId) as ERC20Mock
      await wand.addAsset(assetId, asset.address)
      const joinAddress = (await joinFactory.queryFilter(joinFactory.filters.JoinCreated(asset.address, null)))[0]
        .args[1]
      const join = (await ethers.getContractAt('Join', joinAddress, owner)) as Join

      await this.initAsset(owner, ladle, assetId, asset)
      joins.set(assetId, join)
    }

    // Add WETH9
    await wand.addAsset(ETH, weth.address)
    const wethJoinAddress = (await joinFactory.queryFilter(joinFactory.filters.JoinCreated(weth.address, null)))[0]
      .args[1]
    const wethJoin = (await ethers.getContractAt('Join', wethJoinAddress, owner)) as Join

    await this.initAsset(owner, ladle, ETH, weth)
    assets.set(ETH, (weth as unknown) as ERC20Mock)
    joins.set(ETH, wethJoin)
    ilkIds.push(ETH)

    // Add Dai
    await wand.addAsset(DAI, dai.address)
    const daiJoinAddress = (await joinFactory.queryFilter(joinFactory.filters.JoinCreated(dai.address, null)))[0]
      .args[1]
    const daiJoin = (await ethers.getContractAt('Join', daiJoinAddress, owner)) as Join

    await this.initAsset(owner, ladle, DAI, dai)
    assets.set(DAI, (dai as unknown) as ERC20Mock)
    joins.set(DAI, daiJoin)
    ilkIds.push(DAI)

    // Add USDC
    await wand.addAsset(USDC, usdc.address)
    const usdcJoinAddress = (await joinFactory.queryFilter(joinFactory.filters.JoinCreated(usdc.address, null)))[0]
      .args[1]
    const usdcJoin = (await ethers.getContractAt('Join', usdcJoinAddress, owner)) as Join

    await this.initAsset(owner, ladle, USDC, usdc)
    assets.set(USDC, (usdc as unknown) as ERC20Mock)
    joins.set(USDC, usdcJoin)
    ilkIds.push(USDC)

    // ==== Make baseId the base, creating chi and rate oracles ====
    await wand.makeBase(baseId, chiRateOracle.address, cTokenRate.address, cTokenChi.address)

    // ==== Make ilkIds the ilks, creating spot oracles and settting debt limits ====
    const ratio = 1000000 //  1000000 == 100% collateralization ratio
    const max = WAD
    const min = 1000000
    const dec = 6
    for (let ilkId of ilkIds) {
      const source = sources.get(ilkId) as ISourceMock
      await wand.makeIlk(baseId, ilkId, spotOracle.address, source.address, ratio, max, min, dec)
      oracles.set(ilkId, (spotOracle as unknown) as OracleMock)
    }

    // ==== Add series and pools ====
    // For each series identifier we create a fyToken with the first asset as underlying.
    // The maturities for the fyTokens are in three month intervals, starting three months from now

    const { timestamp } = await ethers.provider.getBlock('latest')
    let count: number = 1
    for (let seriesId of seriesIds) {
      const maturity = timestamp + THREE_MONTHS * count++
      await wand.addSeries(seriesId, baseId, maturity, ilkIds, seriesId, seriesId)
      const fyToken = (await ethers.getContractAt(
        'FYToken',
        (await cauldron.series(seriesId)).fyToken,
        owner
      )) as FYToken
      const pool = (await ethers.getContractAt('PoolMock', await ladle.pools(seriesId), owner)) as PoolMock
      await this.initPool(owner, pool, base, fyToken)
      series.set(seriesId, fyToken)
      pools.set(seriesId, pool)

      await fyToken.grantRoles(
        [id('mint(address,uint256)'), id('burn(address,uint256)'), id('setOracle(address)')],
        ownerAdd
      ) // Only test environment
    }

    // ==== Build some vaults ====
    // For each series and ilk we create a vault - vaults[seriesId][ilkId] = vaultId
    for (let seriesId of seriesIds) {
      const seriesVaults: Map<string, string> = new Map()
      for (let ilkId of ilkIds) {
        await ladle.build(seriesId, ilkId)
        seriesVaults.set(ilkId, await getLastVaultId(cauldron))
      }
      vaults.set(seriesId, seriesVaults)
    }

    return new YieldEnvironment(
      owner,
      cauldron,
      ladle,
      witch,
      joinFactory,
      poolFactory,
      wand,
      assets,
      oracles,
      series,
      pools,
      joins,
      vaults
    )
  }
}<|MERGE_RESOLUTION|>--- conflicted
+++ resolved
@@ -260,7 +260,6 @@
     const witch = (await deployContract(owner, WitchArtifact, [cauldron.address, ladle.address])) as Witch
     const joinFactory = (await deployContract(owner, JoinFactoryArtifact, [])) as JoinFactory
     const poolFactory = (await deployContract(owner, PoolFactoryMockArtifact, [])) as PoolFactoryMock
-<<<<<<< HEAD
 
     // const wand = (await deployContract(owner, WandArtifact, [cauldron.address, ladle.address, poolFactory.address, joinFactory.address])) as Wand
 
@@ -276,14 +275,6 @@
     const wand = ((await wandFactory.deploy(cauldron.address, ladle.address, poolFactory.address, joinFactory.address)) as unknown) as Wand
     await wand.deployed()
 
-=======
-    const wand = (await deployContract(owner, WandArtifact, [
-      cauldron.address,
-      ladle.address,
-      poolFactory.address,
-      joinFactory.address,
-    ])) as Wand
->>>>>>> 9aa30ba6
     const chiRateOracle = (await deployContract(owner, CompoundMultiOracleArtifact, [])) as CompoundMultiOracle
     const spotOracle = (await deployContract(owner, ChainlinkMultiOracleArtifact, [])) as ChainlinkMultiOracle
     oracles.set(RATE, (chiRateOracle as unknown) as OracleMock)
