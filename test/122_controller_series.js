--- conflicted
+++ resolved
@@ -3,16 +3,9 @@
 const Controller = artifacts.require('Controller');
 
 const helper = require('ganache-time-traveler');
-<<<<<<< HEAD
-const truffleAssert = require('truffle-assertions');
-const { BN, expectRevert } = require('@openzeppelin/test-helpers');
-const { toWad, toRay, toRad, addBN, subBN, mulRay, divRay } = require('./shared/utils');
-const { assert } = require('chai');
-=======
 const { expectRevert } = require('@openzeppelin/test-helpers');
 
 const { setupYield, newYdai } = require("./shared/fixtures");
->>>>>>> 62947150
 
 contract('Controller: Multi-Series', async (accounts) =>  {
     let [ owner ] = accounts;
@@ -24,21 +17,11 @@
     let yDai2;
     let controller;
 
+    const THREE_MONTHS = 7776000;
+
     let snapshot;
     let snapshotId;
 
-<<<<<<< HEAD
-    const limits = toRad(10000);
-    const spot  = toRay(1.5);
-    const rate  = toRay(1.25);
-    const daiDebt = toWad(120);
-    const daiTokens = mulRay(daiDebt, rate);
-    const wethTokens = divRay(daiTokens, spot);
-    const THREE_MONTHS = 7776000;
-    let maturity;
-
-=======
->>>>>>> 62947150
     beforeEach(async() => {
         snapshot = await helper.takeSnapshot();
         snapshotId = snapshot['result'];
