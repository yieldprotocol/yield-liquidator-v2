--- conflicted
+++ resolved
@@ -57,17 +57,7 @@
   })
 
   describe('Test trading functions', async () => {
-<<<<<<< HEAD
     it('A higher g means more eDai out with `eDaiOutForDaiIn`', async () => {
-      var values = [
-        ['10000000000000000000000', '1000000000000000000000', '10000000000000000000', '1000000'],
-        ['100000000000000000000000000', '10000000000000000000000000', '1000000000000000000000', '1000000'],
-        ['1000000000000000000000000000000', '100000000000000000000000000000', '100000000000000000000000', '1000000'],
-      ]
-
-=======
-    it('A higher g means more yDai out with `yDaiOutForDaiIn`', async () => {
->>>>>>> 1061232c
       for (var i = 0; i < values.length; i++) {
         var daiReservesValue = values[i][0]
         var eDaiReservesValue = values[i][1]
@@ -99,21 +89,7 @@
       }
     })
 
-<<<<<<< HEAD
     it('As we approach maturity, price grows to 1 for `eDaiOutForDaiIn`', async () => {
-      var values = [
-        ['10000000000000000000000', '1000000000000000000000', '10000000000000000000', '1000000'],
-        ['100000000000000000000000000', '10000000000000000000000000', '1000000000000000000000', '1000000'],
-        ['1000000000000000000000000000000', '100000000000000000000000000000', '100000000000000000000000', '1000000'],
-      ]
-      var timeTillMaturity = ['0', '40', '4000', '400000', '40000000']
-      var b = new BN('18446744073709551615')
-      var k = b.div(new BN('126144000'))
-      var g = new BN('950').mul(b).div(new BN('1000'))
-
-=======
-    it('As we approach maturity, price grows to 1 for `yDaiOutForDaiIn`', async () => {
->>>>>>> 1061232c
       for (var i = 0; i < values.length; i++) {
         // console.log("")
         var daiReservesValue = values[i][0]
@@ -132,11 +108,7 @@
 
           var result
           try {
-<<<<<<< HEAD
-            result = await yieldMath.eDaiOutForDaiIn(daiReserves, eDaiReserves, daiAmount, t, k, g)
-=======
-            result = await yieldMath.yDaiOutForDaiIn(daiReserves, yDAIReserves, daiAmount, t, k, g1)
->>>>>>> 1061232c
+            result = await yieldMath.eDaiOutForDaiIn(daiReserves, eDaiReserves, daiAmount, t, k, g1)
           } catch (e) {
             result = [false, undefined]
           }
@@ -155,17 +127,7 @@
       }
     })
 
-<<<<<<< HEAD
     it('A lower g means more Dai out with `daiOutForEDaiIn`', async () => {
-      var values = [
-        ['10000000000000000000000', '1000000000000000000000', '10000000000000000000', '1000000'],
-        ['100000000000000000000000000', '10000000000000000000000000', '1000000000000000000000', '1000000'],
-        ['1000000000000000000000000000000', '100000000000000000000000000000', '100000000000000000000000', '1000000'],
-      ]
-
-=======
-    it('A lower g means more Dai out with `daiOutForYDaiIn`', async () => {
->>>>>>> 1061232c
       for (var i = 0; i < values.length; i++) {
         var daiReservesValue = values[i][0]
         var eDaiReservesValue = values[i][1]
@@ -198,21 +160,7 @@
       }
     })
 
-<<<<<<< HEAD
     it('As we approach maturity, price drops to 1 for `daiOutForEDaiIn`', async () => {
-      var values = [
-        ['10000000000000000000000', '1000000000000000000000', '10000000000000000000', '1000000'],
-        ['100000000000000000000000000', '10000000000000000000000000', '1000000000000000000000', '1000000'],
-        ['1000000000000000000000000000000', '100000000000000000000000000000', '100000000000000000000000', '1000000'],
-      ]
-      var timeTillMaturity = ['0', '40', '4000', '400000', '40000000']
-      var b = new BN('18446744073709551615')
-      var k = b.div(new BN('126144000'))
-      var g = new BN('1000').mul(b).div(new BN('950'))
-
-=======
-    it('As we approach maturity, price drops to 1 for `daiOutForYDaiIn`', async () => {
->>>>>>> 1061232c
       for (var i = 0; i < values.length; i++) {
         // console.log("")
         var daiReservesValue = values[i][0]
@@ -230,11 +178,7 @@
           var t = timeTillMaturity[j]
           var result
           try {
-<<<<<<< HEAD
-            result = await yieldMath.daiOutForEDaiIn(daiReserves, eDaiReserves, daiAmount, t, k, g)
-=======
-            result = await yieldMath.daiOutForYDaiIn(daiReserves, yDAIReserves, daiAmount, t, k, g2)
->>>>>>> 1061232c
+            result = await yieldMath.daiOutForEDaiIn(daiReserves, eDaiReserves, daiAmount, t, k, g2)
           } catch (e) {
             result = [false, undefined]
           }
@@ -253,17 +197,7 @@
       }
     })
 
-<<<<<<< HEAD
     it('A higher g means more eDai in with `eDaiInForDaiOut`', async () => {
-      var values = [
-        ['10000000000000000000000', '1000000000000000000000', '10000000000000000000', '1000000'],
-        ['100000000000000000000000000', '10000000000000000000000000', '1000000000000000000000', '1000000'],
-        ['1000000000000000000000000000000', '100000000000000000000000000000', '100000000000000000000000', '1000000'],
-      ]
-
-=======
-    it('A higher g means more yDai in with `yDaiInForDaiOut`', async () => {
->>>>>>> 1061232c
       for (var i = 0; i < values.length; i++) {
         var daiReservesValue = values[i][0]
         var eDaiReservesValue = values[i][1]
@@ -296,21 +230,7 @@
       }
     })
 
-<<<<<<< HEAD
     it('As we approach maturity, price grows to 1 for `eDaiInForDaiOut`', async () => {
-      var values = [
-        ['10000000000000000000000', '1000000000000000000000', '10000000000000000000', '1000000'],
-        ['100000000000000000000000000', '10000000000000000000000000', '1000000000000000000000', '1000000'],
-        ['1000000000000000000000000000000', '100000000000000000000000000000', '100000000000000000000000', '1000000'],
-      ]
-      var timeTillMaturity = ['0', '40', '4000', '400000', '40000000']
-      var b = new BN('18446744073709551615')
-      var k = b.div(new BN('126144000'))
-      var g = new BN('1000').mul(b).div(new BN('950'))
-
-=======
-    it('As we approach maturity, price grows to 1 for `yDaiInForDaiOut`', async () => {
->>>>>>> 1061232c
       for (var i = 0; i < values.length; i++) {
         // console.log("")
         var daiReservesValue = values[i][0]
@@ -328,11 +248,7 @@
           var t = timeTillMaturity[j]
           var result
           try {
-<<<<<<< HEAD
-            result = await yieldMath.eDaiInForDaiOut(daiReserves, eDaiReserves, daiAmount, t, k, g)
-=======
-            result = await yieldMath.yDaiInForDaiOut(daiReserves, yDAIReserves, daiAmount, t, k, g2)
->>>>>>> 1061232c
+            result = await yieldMath.eDaiInForDaiOut(daiReserves, eDaiReserves, daiAmount, t, k, g2)
           } catch (e) {
             result = [false, undefined]
           }
@@ -351,17 +267,7 @@
       }
     })
 
-<<<<<<< HEAD
     it('A lower g means more Dai in with `daiInForEDaiOut`', async () => {
-      var values = [
-        ['10000000000000000000000', '1000000000000000000000', '10000000000000000000', '1000000'],
-        ['100000000000000000000000000', '10000000000000000000000000', '1000000000000000000000', '1000000'],
-        ['1000000000000000000000000000000', '100000000000000000000000000000', '100000000000000000000000', '1000000'],
-      ]
-
-=======
-    it('A lower g means more Dai in with `daiInForYDaiOut`', async () => {
->>>>>>> 1061232c
       for (var i = 0; i < values.length; i++) {
         var daiReservesValue = values[i][0]
         var eDaiReservesValue = values[i][1]
@@ -394,21 +300,7 @@
       }
     })
 
-<<<<<<< HEAD
     it('As we approach maturity, price drops to 1 for `daiInForEDaiOut`', async () => {
-      var values = [
-        ['10000000000000000000000', '1000000000000000000000', '10000000000000000000', '1000000'],
-        ['100000000000000000000000000', '10000000000000000000000000', '1000000000000000000000', '1000000'],
-        ['1000000000000000000000000000000', '100000000000000000000000000000', '100000000000000000000000', '1000000'],
-      ]
-      var timeTillMaturity = ['0', '40', '4000', '400000', '40000000']
-      var b = new BN('18446744073709551615')
-      var k = b.div(new BN('126144000'))
-      var g = new BN('950').mul(b).div(new BN('1000'))
-
-=======
-    it('As we approach maturity, price drops to 1 for `daiInForYDaiOut`', async () => {
->>>>>>> 1061232c
       for (var i = 0; i < values.length; i++) {
         // console.log("")
         var daiReservesValue = values[i][0]
@@ -426,11 +318,7 @@
           var t = timeTillMaturity[j]
           var result
           try {
-<<<<<<< HEAD
-            result = await yieldMath.daiInForEDaiOut(daiReserves, eDaiReserves, daiAmount, t, k, g)
-=======
-            result = await yieldMath.daiInForYDaiOut(daiReserves, yDAIReserves, daiAmount, t, k, g1)
->>>>>>> 1061232c
+            result = await yieldMath.daiInForEDaiOut(daiReserves, eDaiReserves, daiAmount, t, k, g1)
           } catch (e) {
             result = [false, undefined]
           }
