--- conflicted
+++ resolved
@@ -37,12 +37,8 @@
   let unwindAddress;
   let controlerViewAddress;
 
-<<<<<<< HEAD
-=======
   const yDaiNames = ['yDai1', 'yDai2', 'yDai3', 'yDai4']; // TODO: Consider iterating until the address returned is 0
-  const auctionTime = 3600; // TODO: Think where to store this parameter.
 
->>>>>>> d52f73c6
   if (network !== 'development') {
     vatAddress = fixed_addrs[network].vatAddress ;
     wethAddress = fixed_addrs[network].wethAddress;
