--- conflicted
+++ resolved
@@ -31,13 +31,8 @@
     "@nomiclabs/hardhat-waffle": "^2.0.1",
     "@truffle/hdwallet-provider": "^1.0.40",
     "@types/mocha": "^8.0.0",
-<<<<<<< HEAD
-    "@yield-protocol/utils-v2": "^2.2.5",
+    "@yield-protocol/utils-v2": "^2.2.10",
     "@yield-protocol/vault-interfaces": "^2.0.36",
-=======
-    "@yield-protocol/utils-v2": "^2.2.10",
-    "@yield-protocol/vault-interfaces": "^2.0.35",
->>>>>>> 6f3ce783
     "@yield-protocol/yieldspace-interfaces": "^2.0.17",
     "chai": "4.2.0",
     "dss-interfaces": "0.1.1",
