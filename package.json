{
<<<<<<< HEAD
  "name": "@yield-protocol/yield-liquidator-v2",
  "version": "0.0.2",
=======
  "engines": {
    "node": ">=12"
  },
  "name": "@yield-protocol/flash-liquidator",
  "version": "0.0.1",
>>>>>>> 890ee725
  "description": "Yield Flash Liquidator",
  "main": "index.js",
  "author": "Yield Inc.",
  "files": [
    "contracts/*.sol"
  ],
  "scripts": {
    "build": "hardhat compile",
    "test": "hardhat test",
    "test:deploy": "hardhat deploy --tags DeployTest",
    "coverage": "hardhat coverage",
    "lint:sol": "solhint -f table contracts/*.sol",
    "lint:ts": "prettier ./scripts/*.ts --check",
    "lint:ts:fix": "prettier ./scripts/*.ts --write",
    "prepublishOnly": "npx tsdx build --tsconfig ./tsconfig-publish.json"
  },
  "devDependencies": {
    "@ethersproject/providers": "^5.0.15",
    "@nomiclabs/hardhat-ethers": "^2.0.1",
    "@nomiclabs/hardhat-etherscan": "^2.1.0",
    "@nomiclabs/hardhat-waffle": "^2.0.1",
    "@openzeppelin/contracts": "^4.1.0",
    "@truffle/hdwallet-provider": "^1.0.40",
    "@types/mocha": "^9.0.0",
    "@yield-protocol/utils-v2": "2.4.6",
    "@yield-protocol/vault-interfaces": "2.3.2",
    "@yield-protocol/vault-v2": "0.11.0-rc8",
    "chai": "4.2.0",
    "dss-interfaces": "0.1.1",
    "erc3156": "^0.4.8",
    "ethereum-waffle": "^3.2.2",
    "hardhat": "^2.6.0",
    "hardhat-abi-exporter": "^2.0.3",
    "hardhat-contract-sizer": "^2.0.3",
    "hardhat-deploy": "^0.9.14",
    "hardhat-gas-reporter": "^1.0.3",
    "hardhat-typechain": "^0.3.4",
    "mocha": "^7.1.0",
    "prettier": "^2.0.5",
    "solhint": "^3.3.3",
    "solidity-coverage": "^0.7.14",
    "ts-node": "^8.10.2",
    "tslog": "^3.3.0",
    "typechain": "^4.0.1",
    "typechain-target-ethers-v5": "^5.0.1",
    "typescript": "^3.9.7",
    "uniswapv3-oracle": "^1.0.0",
    "yargs": "^17.0.1"
  },
  "repository": {
    "url": "git+https://github.com/yieldprotocol/yield-liquidator-v2.git",
    "type": "git"
  },
  "bugs": {
    "url": "https://github.com/yieldprotocol/yield-liquidator-v2/issues"
  },
  "license": "GPL-3.0-or-later",
  "homepage": "https://github.com/yieldprotocol/yield-liquidator-v2#readme",
  "dependencies": {
    "@types/chai": "^4.2.22",
    "latest": "^0.2.0"
  }
}<|MERGE_RESOLUTION|>--- conflicted
+++ resolved
@@ -1,14 +1,9 @@
 {
-<<<<<<< HEAD
   "name": "@yield-protocol/yield-liquidator-v2",
   "version": "0.0.2",
-=======
   "engines": {
     "node": ">=12"
   },
-  "name": "@yield-protocol/flash-liquidator",
-  "version": "0.0.1",
->>>>>>> 890ee725
   "description": "Yield Flash Liquidator",
   "main": "index.js",
   "author": "Yield Inc.",
